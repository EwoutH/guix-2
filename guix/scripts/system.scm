;;; GNU Guix --- Functional package management for GNU
;;; Copyright © 2014, 2015, 2016, 2017 Ludovic Courtès <ludo@gnu.org>
;;; Copyright © 2016 Alex Kost <alezost@gmail.com>
;;; Copyright © 2016, 2017 Chris Marusich <cmmarusich@gmail.com>
;;; Copyright © 2017 Mathieu Othacehe <m.othacehe@gmail.com>
;;;
;;; This file is part of GNU Guix.
;;;
;;; GNU Guix is free software; you can redistribute it and/or modify it
;;; under the terms of the GNU General Public License as published by
;;; the Free Software Foundation; either version 3 of the License, or (at
;;; your option) any later version.
;;;
;;; GNU Guix is distributed in the hope that it will be useful, but
;;; WITHOUT ANY WARRANTY; without even the implied warranty of
;;; MERCHANTABILITY or FITNESS FOR A PARTICULAR PURPOSE.  See the
;;; GNU General Public License for more details.
;;;
;;; You should have received a copy of the GNU General Public License
;;; along with GNU Guix.  If not, see <http://www.gnu.org/licenses/>.

(define-module (guix scripts system)
  #:use-module (guix config)
  #:use-module (guix ui)
  #:use-module (guix store)
  #:use-module (guix grafts)
  #:use-module (guix gexp)
  #:use-module (guix derivations)
  #:use-module (guix packages)
  #:use-module (guix utils)
  #:use-module (guix monads)
  #:use-module (guix records)
  #:use-module (guix profiles)
  #:use-module (guix scripts)
  #:use-module (guix scripts build)
  #:use-module (guix graph)
  #:use-module (guix scripts graph)
  #:use-module (guix build utils)
  #:use-module (gnu build install)
  #:use-module (gnu system)
  #:use-module (gnu bootloader)
  #:use-module (gnu system file-systems)
  #:use-module (gnu system linux-container)
  #:use-module (gnu system uuid)
  #:use-module (gnu system vm)
  #:use-module (gnu services)
  #:use-module (gnu services shepherd)
  #:use-module (gnu services herd)
  #:use-module (srfi srfi-1)
  #:use-module (srfi srfi-11)
  #:use-module (srfi srfi-19)
  #:use-module (srfi srfi-26)
  #:use-module (srfi srfi-34)
  #:use-module (srfi srfi-35)
  #:use-module (srfi srfi-37)
  #:use-module (ice-9 match)
  #:use-module (rnrs bytevectors)
  #:export (guix-system
            read-operating-system))

;; XXX: Use this hack instead of #:autoload to avoid compilation errors.
;; See <http://bugs.gnu.org/12202>.
(module-autoload! (current-module)
                  '(gnu system installer guixsd-installer)
                  '(guixsd-installer))


;;;
;;; Operating system declaration.
;;;

(define %user-module
  ;; Module in which the machine description file is loaded.
  (make-user-module '((gnu system)
                      (gnu services)
                      (gnu system shadow))))

(define (read-operating-system file)
  "Read the operating-system declaration from FILE and return it."
  (load* file %user-module))


;;;
;;; Installation.
;;;

(define-syntax-rule (save-load-path-excursion body ...)
  "Save the current values of '%load-path' and '%load-compiled-path', run
BODY..., and restore them."
  (let ((path %load-path)
        (cpath %load-compiled-path))
    (dynamic-wind
      (const #t)
      (lambda ()
        body ...)
      (lambda ()
        (set! %load-path path)
        (set! %load-compiled-path cpath)))))

(define-syntax-rule (save-environment-excursion body ...)
  "Save the current environment variables, run BODY..., and restore them."
  (let ((env (environ)))
    (dynamic-wind
      (const #t)
      (lambda ()
        body ...)
      (lambda ()
        (environ env)))))

(define topologically-sorted*
  (store-lift topologically-sorted))


(define* (copy-item item target
                    #:key (log-port (current-error-port)))
  "Copy ITEM to the store under root directory TARGET and register it."
  (mlet* %store-monad ((refs (references* item)))
    (let ((dest  (string-append target item))
          (state (string-append target "/var/guix")))
      (format log-port "copying '~a'...~%" item)

      ;; Remove DEST if it exists to make sure that (1) we do not fail badly
      ;; while trying to overwrite it (see <http://bugs.gnu.org/20722>), and
      ;; (2) we end up with the right contents.
      (when (file-exists? dest)
        (delete-file-recursively dest))

      (copy-recursively item dest
                        #:log (%make-void-port "w"))

      ;; Register ITEM; as a side-effect, it resets timestamps, etc.
      ;; Explicitly use "TARGET/var/guix" as the state directory, to avoid
      ;; reproducing the user's current settings; see
      ;; <http://bugs.gnu.org/18049>.
      (unless (register-path item
                             #:prefix target
                             #:state-directory state
                             #:references refs)
        (leave (G_ "failed to register '~a' under '~a'~%")
               item target))

      (return #t))))

(define* (copy-closure item target
                       #:key (log-port (current-error-port)))
  "Copy ITEM and all its dependencies to the store under root directory
TARGET, and register them."
  (mlet* %store-monad ((refs    (references* item))
                       (to-copy (topologically-sorted*
                                 (delete-duplicates (cons item refs)
                                                    string=?))))
    (sequence %store-monad
              (map (cut copy-item <> target #:log-port log-port)
                   to-copy))))

(define* (install-bootloader installer-drv
                             #:key
                             bootcfg bootcfg-file
                             target)
  "Call INSTALLER-DRV with error handling, in %STORE-MONAD."
  (with-monad %store-monad
    (let* ((gc-root      (string-append target %gc-roots-directory
                                        "/bootcfg"))
           (temp-gc-root (string-append gc-root ".new"))
           (install (and installer-drv
                         (derivation->output-path installer-drv)))
           (bootcfg (derivation->output-path bootcfg)))
      ;; Prepare the symlink to bootloader config file to make sure that it's
      ;; a GC root when 'installer-drv' completes (being a bit paranoid.)
      (switch-symlinks temp-gc-root bootcfg)

      (unless (false-if-exception
               (begin
                 (install-boot-config bootcfg bootcfg-file target)
                 (when install
                   (save-load-path-excursion (primitive-load install)))))
        (delete-file temp-gc-root)
        (leave (G_ "failed to install bootloader ~a~%") install))

      ;; Register bootloader config file as a GC root so that its dependencies
      ;; (background image, font, etc.) are not reclaimed.
      (rename-file temp-gc-root gc-root)
      (return #t))))

(define* (install os-drv target
                  #:key (log-port (current-output-port))
                  bootloader-installer install-bootloader?
                  bootcfg bootcfg-file)
  "Copy the closure of BOOTCFG, which includes the output of OS-DRV, to
directory TARGET.  TARGET must be an absolute directory name since that's what
'guix-register' expects.

When INSTALL-BOOTLOADER? is true, install bootloader using BOOTCFG."
  (define (maybe-copy to-copy)
    (with-monad %store-monad
      (if (string=? target "/")
          (begin
            (warning (G_ "initializing the current root file system~%"))
            (return #t))
          (begin
            ;; Make sure the target store exists.
            (mkdir-p (string-append target (%store-prefix)))

            ;; Copy items to the new store.
            (copy-closure to-copy target #:log-port log-port)))))

  ;; Make sure TARGET is root-owned when running as root, but still allow
  ;; non-root uses (useful for testing.)  See
  ;; <http://lists.gnu.org/archive/html/guix-devel/2015-05/msg00452.html>.
  (if (zero? (geteuid))
      (chown target 0 0)
      (warning (G_ "not running as 'root', so \
the ownership of '~a' may be incorrect!~%")
               target))

  (chmod target #o755)
  (let ((os-dir   (derivation->output-path os-drv))
        (format   (lift format %store-monad))
        (populate (lift2 populate-root-file-system %store-monad)))

    (mbegin %store-monad
      ;; Copy the closure of BOOTCFG, which includes OS-DIR,
      ;; eventual background image and so on.
      (maybe-copy
       (derivation->output-path bootcfg))

      ;; Create a bunch of additional files.
      (format log-port "populating '~a'...~%" target)
      (populate os-dir target)

      (mwhen install-bootloader?
        (install-bootloader bootloader-installer
                            #:bootcfg bootcfg
                            #:bootcfg-file bootcfg-file
                            #:target target)))))


;;;
;;; Reconfiguration.
;;;

(define %system-profile
  ;; The system profile.
  (string-append %state-directory "/profiles/system"))

(define-syntax-rule (with-shepherd-error-handling mbody ...)
  "Catch and report Shepherd errors that arise when binding MBODY, a monadic
expression in %STORE-MONAD."
  (lambda (store)
    (catch 'system-error
      (lambda ()
        (guard (c ((shepherd-error? c)
                   (values (report-shepherd-error c) store)))
          (values (run-with-store store (begin mbody ...))
                  store)))
      (lambda (key proc format-string format-args errno . rest)
        (warning (G_ "while talking to shepherd: ~a~%")
                 (apply format #f format-string format-args))
        (values #f store)))))

(define (report-shepherd-error error)
  "Report ERROR, a '&shepherd-error' error condition object."
  (cond ((service-not-found-error? error)
         (report-error (G_ "service '~a' could not be found~%")
                       (service-not-found-error-service error)))
        ((action-not-found-error? error)
         (report-error (G_ "service '~a' does not have an action '~a'~%")
                       (action-not-found-error-service error)
                       (action-not-found-error-action error)))
        ((action-exception-error? error)
         (report-error (G_ "exception caught while executing '~a' \
on service '~a':~%")
                       (action-exception-error-action error)
                       (action-exception-error-service error))
         (print-exception (current-error-port) #f
                          (action-exception-error-key error)
                          (action-exception-error-arguments error)))
        ((unknown-shepherd-error? error)
         (report-error (G_ "something went wrong: ~s~%")
                       (unknown-shepherd-error-sexp error)))
        ((shepherd-error? error)
         (report-error (G_ "shepherd error~%")))
        ((not error)                              ;not an error
         #t)))

(define (call-with-service-upgrade-info new-services mproc)
  "Call MPROC, a monadic procedure in %STORE-MONAD, passing it the list of
names of services to load (upgrade), and the list of names of services to
unload."
  (match (current-services)
    ((services ...)
     (let-values (((to-unload to-load)
                   (shepherd-service-upgrade services new-services)))
       (mproc to-load
              (map (compose first live-service-provision)
                   to-unload))))
    (#f
     (with-monad %store-monad
       (warning (G_ "failed to obtain list of shepherd services~%"))
       (return #f)))))

(define (upgrade-shepherd-services os)
  "Upgrade the Shepherd (PID 1) by unloading obsolete services and loading new
services specified in OS and not currently running.

This is currently very conservative in that it does not stop or unload any
running service.  Unloading or stopping the wrong service ('udev', say) could
bring the system down."
  (define new-services
    (service-value
     (fold-services (operating-system-services os)
                    #:target-type shepherd-root-service-type)))

  ;; Arrange to simply emit a warning if the service upgrade fails.
  (with-shepherd-error-handling
   (call-with-service-upgrade-info new-services
     (lambda (to-load to-unload)
        (for-each (lambda (unload)
                    (info (G_ "unloading service '~a'...~%") unload)
                    (unload-service unload))
                  to-unload)

        (with-monad %store-monad
          (munless (null? to-load)
            (let ((to-load-names  (map shepherd-service-canonical-name to-load))
                  (to-start       (filter shepherd-service-auto-start? to-load)))
              (info (G_ "loading new services:~{ ~a~}...~%") to-load-names)
              (mlet %store-monad ((files (mapm %store-monad shepherd-service-file
                                               to-load)))
                ;; Here we assume that FILES are exactly those that were computed
                ;; as part of the derivation that built OS, which is normally the
                ;; case.
                (load-services (map derivation->output-path files))

                (for-each start-service
                          (map shepherd-service-canonical-name to-start))
                (return #t)))))))))

(define* (switch-to-system os
                           #:optional (profile %system-profile))
  "Make a new generation of PROFILE pointing to the directory of OS, switch to
it atomically, and then run OS's activation script."
  (mlet* %store-monad ((drv    (operating-system-derivation os))
                       (script (operating-system-activation-script os)))
    (let* ((system     (derivation->output-path drv))
           (number     (+ 1 (generation-number profile)))
           (generation (generation-file-name profile number)))
      (switch-symlinks generation system)
      (switch-symlinks profile generation)

      (format #t (G_ "activating system...~%"))

      ;; The activation script may change $PATH, among others, so protect
      ;; against that.
      (save-environment-excursion
       ;; Tell 'activate-current-system' what the new system is.
       (setenv "GUIX_NEW_SYSTEM" system)

       ;; The activation script may modify '%load-path' & co., so protect
       ;; against that.  This is necessary to ensure that
       ;; 'upgrade-shepherd-services' gets to see the right modules when it
       ;; computes derivations with 'gexp->derivation'.
       (save-load-path-excursion
        (primitive-load (derivation->output-path script))))

      ;; Finally, try to update system services.
      (upgrade-shepherd-services os))))

(define-syntax-rule (unless-file-not-found exp)
  (catch 'system-error
    (lambda ()
      exp)
    (lambda args
      (if (= ENOENT (system-error-errno args))
          #f
          (apply throw args)))))

(define (seconds->string seconds)
  "Return a string representing the date for SECONDS."
  (let ((time (make-time time-utc 0 seconds)))
    (date->string (time-utc->date time)
                  "~Y-~m-~d ~H:~M")))

(define* (profile-boot-parameters #:optional (profile %system-profile)
                                  (numbers (generation-numbers profile)))
  "Return a list of 'boot-parameters' for the generations of PROFILE specified by
NUMBERS, which is a list of generation numbers."
  (define (system->boot-parameters system number time)
    (unless-file-not-found
     (let* ((params           (read-boot-parameters-file system))
            (label            (boot-parameters-label params)))
       (boot-parameters
         (inherit params)
         (label (string-append label " (#"
                               (number->string number) ", "
                               (seconds->string time) ")"))))))
  (let* ((systems (map (cut generation-file-name profile <>)
                       numbers))
         (times   (map (lambda (system)
                         (unless-file-not-found
                          (stat:mtime (lstat system))))
                       systems)))
    (filter-map system->boot-parameters systems numbers times)))


;;;
;;; Roll-back.
;;;
(define (roll-back-system store)
  "Roll back the system profile to its previous generation.  STORE is an open
connection to the store."
  (switch-to-system-generation store "-1"))

;;;
;;; Switch generations.
;;;
(define (switch-to-system-generation store spec)
  "Switch the system profile to the generation specified by SPEC, and
re-install bootloader with a configuration file that uses the specified system
generation as its default entry.  STORE is an open connection to the store."
  (let ((number (relative-generation-spec->number %system-profile spec)))
    (if number
        (begin
          (reinstall-bootloader store number)
          (switch-to-generation* %system-profile number))
        (leave (G_ "cannot switch to system generation '~a'~%") spec))))

(define* (system-bootloader-name #:optional (system %system-profile))
  "Return the bootloader name stored in SYSTEM's \"parameters\" file."
  (let ((params (unless-file-not-found
                 (read-boot-parameters-file system))))
    (boot-parameters-bootloader-name params)))

(define (reinstall-bootloader store number)
  "Re-install bootloader for existing system profile generation NUMBER.
STORE is an open connection to the store."
  (let* ((generation (generation-file-name %system-profile number))
         ;; Detect the bootloader used in %system-profile.
         (bootloader (lookup-bootloader-by-name (system-bootloader-name)))

         ;; Use the detected bootloader with default configuration.
         ;; It will be enough to allow the system to boot.
         (bootloader-config (bootloader-configuration
                             (bootloader bootloader)))

         ;; Make the specified system generation the default entry.
         (params (profile-boot-parameters %system-profile (list number)))
         (old-generations (delv number (generation-numbers %system-profile)))
         (old-params (profile-boot-parameters
                       %system-profile old-generations))
         (entries (map boot-parameters->menu-entry params))
         (old-entries (map boot-parameters->menu-entry old-params)))
    (run-with-store store
      (mlet* %store-monad
          ((bootcfg ((bootloader-configuration-file-generator bootloader)
                     bootloader-config entries
                     #:old-entries old-entries))
           (bootcfg-file -> (bootloader-configuration-file bootloader))
           (target -> "/")
           (drvs -> (list bootcfg)))
        (mbegin %store-monad
          (show-what-to-build* drvs)
          (built-derivations drvs)
          ;; Only install bootloader configuration file. Thus, no installer is
          ;; provided here.
          (install-bootloader #f
                              #:bootcfg bootcfg
                              #:bootcfg-file bootcfg-file
                              #:target target))))))


;;;
;;; Graphs.
;;;

(define (service-node-label service)
  "Return a label to represent SERVICE."
  (let ((type  (service-kind service))
        (value (service-value service)))
    (string-append (symbol->string (service-type-name type))
                   (cond ((or (number? value) (symbol? value))
                          (string-append " " (object->string value)))
                         ((string? value)
                          (string-append " " value))
                         ((file-system? value)
                          (string-append " " (file-system-mount-point value)))
                         (else
                          "")))))

(define (service-node-type services)
  "Return a node type for SERVICES.  Since <service> instances are not
self-contained (they express dependencies on service types, not on services),
we have to create the 'edges' procedure dynamically as a function of the full
list of services."
  (node-type
   (name "service")
   (description "the DAG of services")
   (identifier (lift1 object-address %store-monad))
   (label service-node-label)
   (edges (lift1 (service-back-edges services) %store-monad))))

(define (shepherd-service-node-label service)
  "Return a label for a node representing a <shepherd-service>."
  (string-join (map symbol->string (shepherd-service-provision service))))

(define (shepherd-service-node-type services)
  "Return a node type for SERVICES, a list of <shepherd-service>."
  (node-type
   (name "shepherd-service")
   (description "the dependency graph of shepherd services")
   (identifier (lift1 shepherd-service-node-label %store-monad))
   (label shepherd-service-node-label)
   (edges (lift1 (shepherd-service-back-edges services) %store-monad))))


;;;
;;; Generations.
;;;

(define* (display-system-generation number
                                    #:optional (profile %system-profile))
  "Display a summary of system generation NUMBER in a human-readable format."
  (unless (zero? number)
    (let* ((generation  (generation-file-name profile number))
           (params      (read-boot-parameters-file generation))
           (label       (boot-parameters-label params))
           (bootloader-name (boot-parameters-bootloader-name params))
           (root        (boot-parameters-root-device params))
           (root-device (if (bytevector? root)
                            (uuid->string root)
                            root))
           (kernel      (boot-parameters-kernel params)))
      (display-generation profile number)
      (format #t (G_ "  file name: ~a~%") generation)
      (format #t (G_ "  canonical file name: ~a~%") (readlink* generation))
      ;; TRANSLATORS: Please preserve the two-space indentation.
      (format #t (G_ "  label: ~a~%") label)
      (format #t (G_ "  bootloader: ~a~%") bootloader-name)
      (format #t (G_ "  root device: ~a~%")
              (if (uuid? root-device)
                  (uuid->string root-device)
                  root-device))
      (format #t (G_ "  kernel: ~a~%") kernel))))

(define* (list-generations pattern #:optional (profile %system-profile))
  "Display in a human-readable format all the system generations matching
PATTERN, a string.  When PATTERN is #f, display all the system generations."
  (cond ((not (file-exists? profile))             ; XXX: race condition
         (raise (condition (&profile-not-found-error
                            (profile profile)))))
        ((string-null? pattern)
         (for-each display-system-generation (profile-generations profile)))
        ((matching-generations pattern profile)
         =>
         (lambda (numbers)
           (if (null-list? numbers)
               (exit 1)
               (leave-on-EPIPE
                (for-each display-system-generation numbers)))))
        (else
         (leave (G_ "invalid syntax: ~a~%") pattern))))


;;;
;;; Action.
;;;

(define* (system-derivation-for-action os action
                                       #:key image-size file-system-type
                                       full-boot? mappings)
  "Return as a monadic value the derivation for OS according to ACTION."
  (case action
    ((build init reconfigure)
     (operating-system-derivation os))
    ((container)
     (container-script os #:mappings mappings))
    ((vm-image)
     (system-qemu-image os #:disk-image-size image-size))
    ((vm)
     (system-qemu-image/shared-store-script os
                                            #:full-boot? full-boot?
                                            #:disk-image-size
                                            (if full-boot?
                                                image-size
                                                (* 70 (expt 2 20)))
                                            #:mappings mappings))
    ((disk-image)
     (system-disk-image os
                        #:name (match file-system-type
                                 ("iso9660" "image.iso")
                                 (_         "disk-image"))
                        #:disk-image-size image-size
                        #:file-system-type file-system-type))))

(define (maybe-suggest-running-guix-pull)
  "Suggest running 'guix pull' if this has never been done before."
  ;; The reason for this is that the 'guix' binding that we see here comes
  ;; from either ~/.config/latest or, if it's missing, from the
  ;; globally-installed Guix, which is necessarily older.  See
  ;; <http://lists.gnu.org/archive/html/guix-devel/2014-08/msg00057.html> for
  ;; a discussion.
  (define latest
    (string-append (config-directory) "/latest"))

  (unless (file-exists? latest)
    (warning (G_ "~a not found: 'guix pull' was never run~%") latest)
    (warning (G_ "Consider running 'guix pull' before 'reconfigure'.~%"))
    (warning (G_ "Failing to do that may downgrade your system!~%"))))

(define (bootloader-installer-derivation installer
                                         bootloader device target)
  "Return a file calling INSTALLER gexp with given BOOTLOADER, DEVICE
and TARGET arguments."
  (with-monad %store-monad
    (gexp->file "bootloader-installer"
                (with-imported-modules '((guix build utils))
                  #~(begin
                      (use-modules (guix build utils))
                      (#$installer #$bootloader #$device #$target))))))

(define* (perform-action action os
                         #:key install-bootloader?
                         dry-run? derivations-only?
                         use-substitutes? bootloader-target target
                         image-size file-system-type full-boot?
                         (mappings '())
                         (gc-root #f))
  "Perform ACTION for OS.  INSTALL-BOOTLOADER? specifies whether to install
bootloader; BOOTLOADER-TAGET is the target for the bootloader; TARGET is the
target root directory; IMAGE-SIZE is the size of the image to be built, for
the 'vm-image' and 'disk-image' actions.  The root filesystem is created as a
FILE-SYSTEM-TYPE filesystem.  FULL-BOOT? is used for the 'vm' action; it
determines whether to boot directly to the kernel or to the bootloader.

When DERIVATIONS-ONLY? is true, print the derivation file name(s) without
building anything.

When GC-ROOT is a path, also make that path an indirect root of the build
output when building a system derivation, such as a disk image."
  (define println
    (cut format #t "~a~%" <>))

  (when (eq? action 'reconfigure)
    (maybe-suggest-running-guix-pull))

  (mlet* %store-monad
      ((sys       (system-derivation-for-action os action
                                                #:file-system-type file-system-type
                                                #:image-size image-size
                                                #:full-boot? full-boot?
                                                #:mappings mappings))
       (bootloader -> (bootloader-configuration-bootloader
                       (operating-system-bootloader os)))
       (bootloader-package
        (let ((package (bootloader-package bootloader)))
          (if package
              (package->derivation package)
              (return #f))))
       (bootcfg  (if (eq? 'container action)
                     (return #f)
                     (operating-system-bootcfg
                      os
                      (if (eq? 'init action)
                          '()
                          (map boot-parameters->menu-entry
                               (profile-boot-parameters))))))
       (bootcfg-file -> (bootloader-configuration-file bootloader))
       (bootloader-installer
        (let ((installer (bootloader-installer bootloader))
              (target    (or target "/")))
          (bootloader-installer-derivation installer
                                           bootloader-package
                                           bootloader-target target)))

       ;; For 'init' and 'reconfigure', always build BOOTCFG, even if
       ;; --no-bootloader is passed, because we then use it as a GC root.
       ;; See <http://bugs.gnu.org/21068>.
       (drvs   -> (if (memq action '(init reconfigure))
                      (if (and install-bootloader? bootloader-package)
                          (list sys bootcfg
				bootloader-package
				bootloader-installer)
                          (list sys bootcfg))
                      (list sys)))
       (%         (if derivations-only?
                      (return (for-each (compose println derivation-file-name)
                                        drvs))
                      (maybe-build drvs #:dry-run? dry-run?
                                   #:use-substitutes? use-substitutes?))))

    (if (or dry-run? derivations-only?)
        (return #f)
        (begin
          (for-each (compose println derivation->output-path)
                    drvs)

          (case action
            ((reconfigure)
             (mbegin %store-monad
               (switch-to-system os)
               (mwhen install-bootloader?
                 (install-bootloader bootloader-installer
                                     #:bootcfg bootcfg
                                     #:bootcfg-file bootcfg-file
                                     #:target "/"))))
            ((init)
             (newline)
             (format #t (G_ "initializing operating system under '~a'...~%")
                     target)
             (install sys (canonicalize-path target)
                      #:install-bootloader? install-bootloader?
                      #:bootcfg bootcfg
                      #:bootcfg-file bootcfg-file
                      #:bootloader-installer bootloader-installer))
            (else
             ;; All we had to do was to build SYS and maybe register an
             ;; indirect GC root.
             (let ((output (derivation->output-path sys)))
               (mbegin %store-monad
                 (mwhen gc-root
                   (register-root* (list output) gc-root))
                 (return output)))))))))

(define (export-extension-graph os port)
  "Export the service extension graph of OS to PORT."
  (let* ((services (operating-system-services os))
         (system   (find (lambda (service)
                           (eq? (service-kind service) system-service-type))
                         services)))
    (export-graph (list system) (current-output-port)
                  #:node-type (service-node-type services)
                  #:reverse-edges? #t)))

(define (export-shepherd-graph os port)
  "Export the graph of shepherd services of OS to PORT."
  (let* ((services  (operating-system-services os))
         (pid1      (fold-services services
                                   #:target-type shepherd-root-service-type))
         (shepherds (service-value pid1))         ;list of <shepherd-service>
         (sinks     (filter (lambda (service)
                              (null? (shepherd-service-requirement service)))
                            shepherds)))
    (export-graph sinks (current-output-port)
                  #:node-type (shepherd-service-node-type shepherds)
                  #:reverse-edges? #t)))


;;;
;;; Options.
;;;

(define (show-help)
  (display (G_ "Usage: guix system [OPTION ...] ACTION [ARG ...] [FILE]
Build the operating system declared in FILE according to ACTION.
Some ACTIONS support additional ARGS.\n"))
  (newline)
  (display (G_ "The valid values for ACTION are:\n"))
  (newline)
  (display (G_ "\
   search           search for existing service types\n"))
  (display (G_ "\
   reconfigure      switch to a new operating system configuration\n"))
  (display (G_ "\
   roll-back        switch to the previous operating system configuration\n"))
  (display (G_ "\
   switch-generation switch to an existing operating system configuration\n"))
  (display (G_ "\
   list-generations list the system generations\n"))
  (display (G_ "\
   build            build the operating system without installing anything\n"))
  (display (G_ "\
   container        build a container that shares the host's store\n"))
  (display (G_ "\
   vm               build a virtual machine image that shares the host's store\n"))
  (display (G_ "\
   vm-image         build a freestanding virtual machine image\n"))
  (display (G_ "\
   disk-image       build a disk image, suitable for a USB stick\n"))
  (display (G_ "\
   init             initialize a root file system to run GNU\n"))
  (display (G_ "\
   extension-graph  emit the service extension graph in Dot format\n"))
  (display (G_ "\
   shepherd-graph   emit the graph of shepherd services in Dot format\n"))
  (display (G_ "\
   installer        start the graphical GuixSD installer\n"))

  (show-build-options-help)
  (display (G_ "
  -d, --derivation       return the derivation of the given system"))
  (display (G_ "
      --on-error=STRATEGY
                         apply STRATEGY when an error occurs while reading FILE"))
  (display (G_ "
      --file-system-type=TYPE
                         for 'disk-image', produce a root file system of TYPE
                         (one of 'ext4', 'iso9660')"))
  (display (G_ "
      --image-size=SIZE  for 'vm-image', produce an image of SIZE"))
  (display (G_ "
      --no-bootloader    for 'init', do not install a bootloader"))
  (display (G_ "
      --share=SPEC       for 'vm', share host file system according to SPEC"))
  (display (G_ "
  -r, --root=FILE        for 'vm', 'vm-image', 'disk-image', 'container',
                         and 'build', make FILE a symlink to the result, and
                         register it as a garbage collector root"))
  (display (G_ "
      --expose=SPEC      for 'vm', expose host file system according to SPEC"))
  (display (G_ "
      --full-boot        for 'vm', make a full boot sequence"))
  (newline)
  (display (G_ "
  -h, --help             display this help and exit"))
  (display (G_ "
  -V, --version          display version information and exit"))
  (newline)
  (show-bug-report-information))

(define %options
  ;; Specifications of the command-line options.
  (cons* (option '(#\h "help") #f #f
                 (lambda args
                   (show-help)
                   (exit 0)))
         (option '(#\V "version") #f #f
                 (lambda args
                   (show-version-and-exit "guix system")))
         (option '(#\d "derivation") #f #f
                 (lambda (opt name arg result)
                   (alist-cons 'derivations-only? #t result)))
         (option '("on-error") #t #f
                 (lambda (opt name arg result)
                   (alist-cons 'on-error (string->symbol arg)
                               result)))
         (option '(#\t "file-system-type") #t #f
                 (lambda (opt name arg result)
                   (alist-cons 'file-system-type arg
                               result)))
         (option '("image-size") #t #f
                 (lambda (opt name arg result)
                   (alist-cons 'image-size (size->number arg)
                               result)))
         (option '("no-bootloader" "no-grub") #f #f
                 (lambda (opt name arg result)
                   (alist-cons 'install-bootloader? #f result)))
         (option '("full-boot") #f #f
                 (lambda (opt name arg result)
                   (alist-cons 'full-boot? #t result)))

         (option '("share") #t #f
                 (lambda (opt name arg result)
                   (alist-cons 'file-system-mapping
                               (specification->file-system-mapping arg #t)
                               result)))
         (option '("expose") #t #f
                 (lambda (opt name arg result)
                   (alist-cons 'file-system-mapping
                               (specification->file-system-mapping arg #f)
                               result)))

         (option '(#\n "dry-run") #f #f
                 (lambda (opt name arg result)
                   (alist-cons 'dry-run? #t (alist-cons 'graft? #f result))))
         (option '(#\s "system") #t #f
                 (lambda (opt name arg result)
                   (alist-cons 'system arg
                               (alist-delete 'system result eq?))))
         (option '(#\r "root") #t #f
                 (lambda (opt name arg result)
                   (alist-cons 'gc-root arg result)))
         %standard-build-options))

(define %default-options
  ;; Alist of default option values.
  `((system . ,(%current-system))
    (substitutes? . #t)
    (graft? . #t)
    (build-hook? . #t)
    (verbosity . 0)
    (file-system-type . "ext4")
    (image-size . guess)
    (install-bootloader? . #t)))


;;;
;;; Entry point.
;;;

(define (process-action action args opts)
  "Process ACTION, a sub-command, with the arguments are listed in ARGS.
ACTION must be one of the sub-commands that takes an operating system
declaration as an argument (a file name.)  OPTS is the raw alist of options
resulting from command-line parsing."
  (let* ((file        (match args
                        (() #f)
                        ((x . _) x)))
         (system      (assoc-ref opts 'system))
         (os          (if file
                          (load* file %user-module
                                 #:on-error (assoc-ref opts 'on-error))
                          (leave (G_ "no configuration file specified~%"))))

         (dry?        (assoc-ref opts 'dry-run?))
         (bootloader? (assoc-ref opts 'install-bootloader?))
         (target      (match args
                        ((first second) second)
                        (_ #f)))
         (bootloader-target
                      (and bootloader?
                           (bootloader-configuration-target
                            (operating-system-bootloader os)))))

    (with-store store
      (set-build-options-from-command-line store opts)

      (run-with-store store
        (mbegin %store-monad
          (set-guile-for-build (default-guile))
          (case action
            ((extension-graph)
             (export-extension-graph os (current-output-port)))
            ((shepherd-graph)
             (export-shepherd-graph os (current-output-port)))
            (else
             (unless (memq action '(build init))
               (warn-about-old-distro #:suggested-command
                                      "guix system reconfigure"))

             (perform-action action os
                             #:dry-run? dry?
                             #:derivations-only? (assoc-ref opts
                                                            'derivations-only?)
                             #:use-substitutes? (assoc-ref opts 'substitutes?)
                             #:file-system-type (assoc-ref opts 'file-system-type)
                             #:image-size (assoc-ref opts 'image-size)
                             #:full-boot? (assoc-ref opts 'full-boot?)
                             #:mappings (filter-map (match-lambda
                                                      (('file-system-mapping . m)
                                                       m)
                                                      (_ #f))
                                                    opts)
                             #:install-bootloader? bootloader?
                             #:target target
                             #:bootloader-target bootloader-target
                             #:gc-root (assoc-ref opts 'gc-root)))))
        #:system system))))

(define (resolve-subcommand name)
  (let ((module (resolve-interface
                 `(guix scripts system ,(string->symbol name))))
        (proc (string->symbol (string-append "guix-system-" name))))
    (module-ref module proc)))

(define (process-command command args opts)
  "Process COMMAND, one of the 'guix system' sub-commands.  ARGS is its
argument list and OPTS is the option alist."
  (case command
    ;; The following commands do not need to use the store, and they do not need
    ;; an operating system configuration file.
    ((list-generations)
     (let ((pattern (match args
                      (() "")
                      ((pattern) pattern)
                      (x (leave (G_ "wrong number of arguments~%"))))))
       (list-generations pattern)))
    ((search)
     (apply (resolve-subcommand "search") args))
    ;; The following commands need to use the store, but they do not need an
    ;; operating system configuration file.
    ((switch-generation)
     (let ((pattern (match args
                      ((pattern) pattern)
                      (x (leave (G_ "wrong number of arguments~%"))))))
       (with-store store
         (set-build-options-from-command-line store opts)
         (switch-to-system-generation store pattern))))
    ((roll-back)
     (let ((pattern (match args
                      (() "")
                      (x (leave (G_ "wrong number of arguments~%"))))))
       (with-store store
         (set-build-options-from-command-line store opts)
         (roll-back-system store))))
    ((installer)
     (guixsd-installer))
    ;; The following commands need to use the store, and they also
    ;; need an operating system configuration file.
    (else (process-action command args opts))))

(define (guix-system . args)
  (define (parse-sub-command arg result)
    ;; Parse sub-command ARG and augment RESULT accordingly.
    (if (assoc-ref result 'action)
        (alist-cons 'argument arg result)
        (let ((action (string->symbol arg)))
          (case action
            ((build container vm vm-image disk-image reconfigure init
              extension-graph shepherd-graph list-generations roll-back
<<<<<<< HEAD
              switch-generation installer)
=======
              switch-generation search)
>>>>>>> 851cb6dd
             (alist-cons 'action action result))
            (else (leave (G_ "~a: unknown action~%") action))))))

  (define (match-pair car)
    ;; Return a procedure that matches a pair with CAR.
    (match-lambda
      ((head . tail)
       (and (eq? car head) tail))
      (_ #f)))

  (define (option-arguments opts)
    ;; Extract the plain arguments from OPTS.
    (let* ((args   (reverse (filter-map (match-pair 'argument) opts)))
           (count  (length args))
           (action (assoc-ref opts 'action)))
      (define (fail)
        (leave (G_ "wrong number of arguments for action '~a'~%")
               action))

      (unless action
        (format (current-error-port)
                (G_ "guix system: missing command name~%"))
        (format (current-error-port)
                (G_ "Try 'guix system --help' for more information.~%"))
        (exit 1))

      (case action
        ((build container vm vm-image disk-image reconfigure)
         (unless (= count 1)
           (fail)))
        ((init)
         (unless (= count 2)
           (fail))))
      args))

  (with-error-handling
    (let* ((opts     (parse-command-line args %options
                                         (list %default-options)
                                         #:argument-handler
                                         parse-sub-command))
           (args     (option-arguments opts))
           (command  (assoc-ref opts 'action)))
      (parameterize ((%graft? (assoc-ref opts 'graft?)))
        (process-command command args opts)))))

;;; Local Variables:
;;; eval: (put 'call-with-service-upgrade-info 'scheme-indent-function 1)
;;; End:

;;; system.scm ends here<|MERGE_RESOLUTION|>--- conflicted
+++ resolved
@@ -1007,11 +1007,7 @@
           (case action
             ((build container vm vm-image disk-image reconfigure init
               extension-graph shepherd-graph list-generations roll-back
-<<<<<<< HEAD
-              switch-generation installer)
-=======
-              switch-generation search)
->>>>>>> 851cb6dd
+              switch-generation search installer)
              (alist-cons 'action action result))
             (else (leave (G_ "~a: unknown action~%") action))))))
 
