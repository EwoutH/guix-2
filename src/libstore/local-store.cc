--- conflicted
+++ resolved
@@ -3,10 +3,6 @@
 #include "globals.hh"
 #include "archive.hh"
 #include "pathlocks.hh"
-<<<<<<< HEAD
-#include "derivations-ast.hh"
-=======
->>>>>>> 8032f26c
 #include "worker-protocol.hh"
 #include "derivations.hh"
     
@@ -449,9 +445,7 @@
        efficiently query whether a path is an output of some
        derivation. */
     if (isDerivation(info.path)) {
-        ATerm t = ATreadFromNamedFile(info.path.c_str());
-        if (!t) throw Error(format("cannot read derivation `%1%'") % info.path);
-        Derivation drv = parseDerivation(t);
+        Derivation drv = parseDerivation(readFile(info.path));
         foreach (DerivationOutputs::iterator, i, drv.outputs) {
             SQLiteStmtUse use(stmtAddDerivationOutput);
             stmtAddDerivationOutput.bind(id);
