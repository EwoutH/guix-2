;;; GNU Guix --- Functional package management for GNU
;;; Copyright © 2014, 2015, 2016 Ludovic Courtès <ludo@gnu.org>
;;; Copyright © 2015 Mark H Weaver <mhw@netris.org>
;;; Copyright © 2016 Andreas Enge <andreas@enge.fr>
;;;
;;; This file is part of GNU Guix.
;;;
;;; GNU Guix is free software; you can redistribute it and/or modify it
;;; under the terms of the GNU General Public License as published by
;;; the Free Software Foundation; either version 3 of the License, or (at
;;; your option) any later version.
;;;
;;; GNU Guix is distributed in the hope that it will be useful, but
;;; WITHOUT ANY WARRANTY; without even the implied warranty of
;;; MERCHANTABILITY or FITNESS FOR A PARTICULAR PURPOSE.  See the
;;; GNU General Public License for more details.
;;;
;;; You should have received a copy of the GNU General Public License
;;; along with GNU Guix.  If not, see <http://www.gnu.org/licenses/>.

(define-module (gnu system install)
  #:use-module (gnu)
  #:use-module (guix gexp)
  #:use-module (guix store)
  #:use-module (guix monads)
  #:use-module ((guix store) #:select (%store-prefix))
  #:use-module (guix profiles)
  #:use-module (gnu services shepherd)
  #:use-module (gnu packages admin)
  #:use-module (gnu packages bash)
  #:use-module (gnu packages bootloaders)
  #:use-module (gnu packages linux)
  #:use-module (gnu packages pciutils)
  #:use-module (gnu packages cryptsetup)
  #:use-module (gnu packages package-management)
  #:use-module (gnu packages disk)
<<<<<<< HEAD
  #:use-module (gnu packages grub)
  #:use-module (gnu packages guile)
=======
>>>>>>> 85bc5434
  #:use-module (gnu packages texinfo)
  #:use-module (gnu packages compression)
  #:use-module (gnu packages nvi)
  #:use-module (ice-9 match)
  #:use-module (srfi srfi-26)
  #:export (self-contained-tarball
            installation-os))

;;; Commentary:
;;;
;;; This module provides an 'operating-system' definition for use on images
;;; for USB sticks etc., for the installation of the GNU system.
;;;
;;; Code:


(define* (self-contained-tarball #:key (guix guix))
  "Return a self-contained tarball containing a store initialized with the
closure of GUIX.  The tarball contains /gnu/store, /var/guix, and a profile
under /root/.guix-profile where GUIX is installed."
  (mlet %store-monad ((profile (profile-derivation
                                (manifest
                                 (list (package->manifest-entry guix))))))
    (define build
      (with-imported-modules '((guix build utils)
                               (guix build store-copy)
                               (gnu build install))
        #~(begin
            (use-modules (guix build utils)
                         (gnu build install))

            (define %root "root")

            (setenv "PATH"
                    (string-append #$guix "/sbin:" #$tar "/bin:" #$xz "/bin"))

            ;; Note: there is not much to gain here with deduplication and
            ;; there is the overhead of the '.links' directory, so turn it
            ;; off.
            (populate-single-profile-directory %root
                                               #:profile #$profile
                                               #:closure "profile"
                                               #:deduplicate? #f)

            ;; Create the tarball.  Use GNU format so there's no file name
            ;; length limitation.
            (with-directory-excursion %root
              (zero? (system* "tar" "--xz" "--format=gnu"

                              ;; Avoid non-determinism in the archive.  Use
                              ;; mtime = 1, not zero, because that is what the
                              ;; daemon does for files in the store (see the
                              ;; 'mtimeStore' constant in local-store.cc.)
                              "--sort=name"
                              "--mtime=@1"        ;for files in /var/guix
                              "--owner=root:0"
                              "--group=root:0"

                              "--check-links"
                              "-cvf" #$output
                              ;; Avoid adding / and /var to the tarball, so
                              ;; that the ownership and permissions of those
                              ;; directories will not be overwritten when
                              ;; extracting the archive.  Do not include /root
                              ;; because the root account might have a
                              ;; different home directory.
                              "./var/guix"
                              (string-append "." (%store-directory))))))))

    (gexp->derivation "guix-tarball.tar.xz" build
                      #:references-graphs `(("profile" ,profile)))))


(define (log-to-info)
  "Return a script that spawns the Info reader on the right section of the
manual."
  (program-file "log-to-info"
                #~(begin
                    ;; 'gunzip' is needed to decompress the doc.
                    (setenv "PATH" (string-append #$gzip "/bin"))

                    (execl (string-append #$info-reader "/bin/info") "info"
                           "-d" "/run/current-system/profile/share/info"
                           "-f" (string-append #$guix "/share/info/guix.info")
                           "-n" "System Installation"))))

(define (guix-installer)
  "Return a script that spawns the guix installer."
  (program-file "guix-installer"
                #~(begin
                    (setenv "TZDIR"
                            (string-append #$tzdata "/share/zoneinfo"))
                    (setenv "PATH"
                            (string-join
                             (list
                              (string-append #$bash       "/bin")
                              (string-append #$coreutils  "/bin")  ; for ls (!)
                              (string-append #$btrfs-progs "/bin")
                              (string-append #$e2fsprogs  "/sbin")
                              (string-append #$(current-guix)  "/bin") ; for guix system init
                              (string-append #$inetutils  "/bin") ; for ping
                              (string-append #$iproute    "/sbin")
                              (string-append #$isc-dhcp   "/sbin")
                              (string-append #$iw         "/sbin")
                              (string-append #$kbd        "/bin")
                              (string-append #$parted     "/sbin")
                              (string-append #$pciutils   "/sbin")
                              (string-append #$shepherd   "/bin")  ; for herd
                              (string-append #$shepherd   "/sbin") ; for reboot
                              (string-append #$util-linux "/bin")  ; for mount
                              (string-append #$util-linux "/sbin")
                              (string-append #$wireless-tools "/sbin") ; for iwlist
                              (string-append #$wpa-supplicant-minimal   "/sbin")
                              (string-append #$which      "/bin"))
                             ":"))
                    (setenv "GUILE_LOAD_PATH"
                            (string-append #$guile-ncurses "/share/guile/site/2.0"))
                    ;; "(current-guix)" should probably be changed to "guix"
                    ;; at some point.
                    (execl (string-append #$(current-guix) "/bin/guix")
                           "guix" "system" "installer"))))

(define %backing-directory
  ;; Sub-directory used as the backing store for copy-on-write.
  "/tmp/guix-inst")

(define (make-cow-store target)
  "Return a gexp that makes the store copy-on-write, using TARGET as the
backing store.  This is useful when TARGET is on a hard disk, whereas the
current store is on a RAM disk."
  (define (unionfs read-only read-write mount-point)
    ;; Make MOUNT-POINT the union of READ-ONLY and READ-WRITE.

    ;; Note: in the command below, READ-WRITE appears before READ-ONLY so that
    ;; it is considered a "higher-level branch", as per unionfs-fuse(8),
    ;; thereby allowing files existing on READ-ONLY to be copied over to
    ;; READ-WRITE.
    #~(fork+exec-command
       (list (string-append #$unionfs-fuse "/bin/unionfs")
             "-o"
             "cow,allow_other,use_ino,max_files=65536,nonempty"
             (string-append #$read-write "=RW:" #$read-only "=RO")
             #$mount-point)))

  (define (set-store-permissions directory)
    ;; Set the right perms on DIRECTORY to use it as the store.
    #~(begin
        (chown #$directory 0 30000)             ;use the fixed 'guixbuild' GID
        (chmod #$directory #o1775)))

  #~(begin
      ;; Bind-mount TARGET's /tmp in case we need space to build things.
      (let ((tmpdir (string-append #$target "/tmp")))
        (mkdir-p tmpdir)
        (mount tmpdir "/tmp" "none" MS_BIND))

      (unless (file-exists? "/.ro-store")
        (mkdir "/.ro-store")
        (mount #$(%store-prefix) "/.ro-store" "none"
               (logior MS_BIND MS_RDONLY)))

      (let ((rw-dir (string-append target #$%backing-directory)))
        (mkdir-p rw-dir)
        (mkdir-p "/.rw-store")
        #$(set-store-permissions #~rw-dir)
        #$(set-store-permissions "/.rw-store")

        ;; Mount the union, then atomically make it the store.
        (and #$(unionfs "/.ro-store" #~rw-dir "/.rw-store")
             (begin
               (sleep 1) ;XXX: wait for unionfs to be ready
               (mount "/.rw-store" #$(%store-prefix) "" MS_MOVE)
               (rmdir "/.rw-store"))))))

(define cow-store-service-type
  (shepherd-service-type
   'cow-store
   (lambda _
     (shepherd-service
      (requirement '(root-file-system user-processes))
      (provision '(cow-store))
      (documentation
       "Make the store copy-on-write, with writes going to \
the given target.")

      ;; This is meant to be explicitly started by the user.
      (auto-start? #f)

      (start #~(case-lambda
                 ((target)
                  #$(make-cow-store #~target)
                  target)
                 (else
                  ;; Do nothing, and mark the service as stopped.
                  #f)))
      (stop #~(lambda (target)
                ;; Delete the temporary directory, but leave everything
                ;; mounted as there may still be processes using it since
                ;; 'user-processes' doesn't depend on us.  The 'user-unmount'
                ;; service will unmount TARGET eventually.
                (delete-file-recursively
                 (string-append target #$%backing-directory))))))))

(define (cow-store-service)
  "Return a service that makes the store copy-on-write, such that writes go to
the user's target storage device rather than on the RAM disk."
  ;; See <http://bugs.gnu.org/18061> for the initial report.
  (service cow-store-service-type 'mooooh!))


(define (/etc/configuration-files _)
  "Return a list of tuples representing configuration templates to add to
/etc."
  (define (file f)
    (local-file (string-append "examples/" f)))

  (define directory
    (computed-file "configuration-templates"
                   (with-imported-modules '((guix build utils))
                     #~(begin
                         (mkdir #$output)
                         (for-each (lambda (file target)
                                     (copy-file file
                                                (string-append #$output "/"
                                                               target)))
                                   '(#$(file "bare-bones.tmpl")
                                     #$(file "desktop.tmpl")
                                     #$(file "lightweight-desktop.tmpl"))
                                   '("bare-bones.scm"
                                     "desktop.scm"
                                     "lightweight-desktop.scm"))
                         #t))))

  `(("configuration" ,directory)))

(define configuration-template-service-type
  (service-type (name 'configuration-template)
                (extensions
                 (list (service-extension etc-service-type
                                          /etc/configuration-files)))))

(define %configuration-template-service
  (service configuration-template-service-type #t))


(define %nscd-minimal-caches
  ;; Minimal in-memory caching policy for nscd.
  (list (nscd-cache (database 'hosts)
                    (positive-time-to-live (* 3600 12))

                    ;; Do not cache lookup failures at all since they are
                    ;; quite likely (for instance when someone tries to ping a
                    ;; host before networking is functional.)
                    (negative-time-to-live 0)

                    (persistent? #f)
                    (max-database-size (* 5 (expt 2 20)))))) ;5 MiB

(define %installation-services
  ;; List of services of the installation system.
  (let ((motd (plain-file "motd" "
Welcome to the installation of the Guix System Distribution!

There is NO WARRANTY, to the extent permitted by law.  In particular, you may
LOSE ALL YOUR DATA as a side effect of the installation process.  Furthermore,
it is 'beta' software, so it may contain bugs.

You have been warned.  Thanks for being so brave.
")))
    (define (normal-tty tty)
      (mingetty-service (mingetty-configuration (tty tty)
                                                (auto-login "root")
                                                (login-pause? #t))))

    (list (mingetty-service (mingetty-configuration
                             (tty "tty1")
                             (auto-login "root")
                             (login-program (guix-installer))))

          (login-service (login-configuration
                          (motd motd)))

          ;; Documentation.  The manual is in UTF-8, but
          ;; 'console-font-service' sets up Unicode support and loads a font
          ;; with all the useful glyphs like em dash and quotation marks.
          (mingetty-service (mingetty-configuration
                             (tty "tty2")
                             (auto-login "guest")
                             (login-program (log-to-info))))

          ;; Documentation add-on.
          %configuration-template-service

          ;; A bunch of 'root' ttys.
          (normal-tty "tty3")
          (normal-tty "tty4")
          (normal-tty "tty5")
          (normal-tty "tty6")

          ;; The usual services.
          (syslog-service)

          ;; The build daemon.  Register the hydra.gnu.org key as trusted.
          ;; This allows the installation process to use substitutes by
          ;; default.
          (guix-service (guix-configuration (authorize-key? #t)))

          ;; Start udev so that useful device nodes are available.
          ;; Use device-mapper rules for cryptsetup & co; enable the CRDA for
          ;; regulations-compliant WiFi access.
          (udev-service #:rules (list lvm2 crda))

          ;; Add the 'cow-store' service, which users have to start manually
          ;; since it takes the installation directory as an argument.
          (cow-store-service)

          ;; Install Unicode support and a suitable font.
          (service console-font-service-type
                   (map (lambda (tty)
                          (cons tty %default-console-font))
                        '("tty1" "tty2" "tty3" "tty4" "tty5" "tty6")))

          ;; To facilitate copy/paste.
          (gpm-service)

          ;; Since this is running on a USB stick with a unionfs as the root
          ;; file system, use an appropriate cache configuration.
          (nscd-service (nscd-configuration
                         (caches %nscd-minimal-caches))))))

(define %issue
  ;; Greeting.
  "
This is an installation image of the GNU system.  Welcome.

Use Alt-F2 for documentation.
")

(define installation-os
  ;; The operating system used on installation images for USB sticks etc.
  (operating-system
    (host-name "gnu")
    (timezone "Europe/Paris")
    (locale "en_US.utf8")
    (bootloader (grub-configuration
                 (device "/dev/sda")))
    (file-systems
     ;; Note: the disk image build code overrides this root file system with
     ;; the appropriate one.
     (cons* (file-system
              (mount-point "/")
              (device "gnu-disk-image")
              (title 'label)
              (type "ext4"))

            ;; Make /tmp a tmpfs instead of keeping the unionfs.  This is
            ;; because FUSE creates '.fuse_hiddenXYZ' files for each open file,
            ;; and this confuses Guix's test suite, for instance.  See
            ;; <http://bugs.gnu.org/23056>.
            (file-system
              (mount-point "/tmp")
              (device "none")
              (title 'device)
              (type "tmpfs")
              (check? #f))

            ;; XXX: This should be %BASE-FILE-SYSTEMS but we don't need
            ;; elogind's cgroup file systems.
            (list %pseudo-terminal-file-system
                  %shared-memory-file-system
                  %immutable-store)))

    (users (list (user-account
                  (name "guest")
                  (group "users")
                  (supplementary-groups '("wheel")) ; allow use of sudo
                  (password "")
                  (comment "Guest of GNU")
                  (home-directory "/home/guest"))))

    (issue %issue)
    (services %installation-services)

    ;; We don't need setuid programs so pass the empty list so we don't pull
    ;; additional programs here.
    (setuid-programs '())

    (pam-services
     ;; Explicitly allow for empty passwords.
     (base-pam-services #:allow-empty-passwords? #t))

    (packages (cons* (canonical-package glibc) ;for 'tzselect' & co.
                     parted gptfdisk ddrescue
                     grub                  ;mostly so xrefs to its manual work
                     cryptsetup
                     mdadm
                     dosfstools         ;mkfs.fat, for the UEFI boot partition
                     btrfs-progs
                     wireless-tools iw wpa-supplicant-minimal iproute
                     ;; XXX: We used to have GNU fdisk here, but as of version
                     ;; 2.0.0a, that pulls Guile 1.8, which takes unreasonable
                     ;; space; furthermore util-linux's fdisk is already
                     ;; available here, so we keep that.
                     bash-completion
                     nvi                          ;:wq!
                     %base-packages))))

;; Return it here so 'guix system' can consume it directly.
installation-os

;;; install.scm ends here<|MERGE_RESOLUTION|>--- conflicted
+++ resolved
@@ -34,11 +34,7 @@
   #:use-module (gnu packages cryptsetup)
   #:use-module (gnu packages package-management)
   #:use-module (gnu packages disk)
-<<<<<<< HEAD
-  #:use-module (gnu packages grub)
   #:use-module (gnu packages guile)
-=======
->>>>>>> 85bc5434
   #:use-module (gnu packages texinfo)
   #:use-module (gnu packages compression)
   #:use-module (gnu packages nvi)
