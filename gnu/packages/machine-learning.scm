;;; GNU Guix --- Functional package management for GNU
;;; Copyright © 2015, 2016, 2017, 2018 Ricardo Wurmus <rekado@elephly.net>
;;; Copyright © 2016 Efraim Flashner <efraim@flashner.co.il>
;;; Copyright © 2016, 2017 Marius Bakke <mbakke@fastmail.com>
;;; Copyright © 2016 Hartmut Goebel <h.goebel@crazy-compilers.com>
;;; Copyright © 2018 Tobias Geerinckx-Rice <me@tobias.gr>
;;; Copyright © 2018 Kei Kebreau <kkebreau@posteo.net>
;;; Copyright © 2018 Mark Meyer <mark@ofosos.org>
;;; Copyright © 2018 Ben Woodcroft <donttrustben@gmail.com>
;;; Copyright © 2018 Fis Trivial <ybbs.daans@hotmail.com>
;;; Copyright © 2018 Julien Lepiller <julien@lepiller.eu>
;;; Copyright © 2018 Björn Höfling <bjoern.hoefling@bjoernhoefling.de>
;;;
;;; This file is part of GNU Guix.
;;;
;;; GNU Guix is free software; you can redistribute it and/or modify it
;;; under the terms of the GNU General Public License as published by
;;; the Free Software Foundation; either version 3 of the License, or (at
;;; your option) any later version.
;;;
;;; GNU Guix is distributed in the hope that it will be useful, but
;;; WITHOUT ANY WARRANTY; without even the implied warranty of
;;; MERCHANTABILITY or FITNESS FOR A PARTICULAR PURPOSE.  See the
;;; GNU General Public License for more details.
;;;
;;; You should have received a copy of the GNU General Public License
;;; along with GNU Guix.  If not, see <http://www.gnu.org/licenses/>.

(define-module (gnu packages machine-learning)
  #:use-module ((guix licenses) #:prefix license:)
  #:use-module (guix packages)
  #:use-module (guix utils)
  #:use-module (guix download)
  #:use-module (guix svn-download)
  #:use-module (guix build-system cmake)
  #:use-module (guix build-system gnu)
  #:use-module (guix build-system ocaml)
  #:use-module (guix build-system python)
  #:use-module (guix build-system r)
  #:use-module (guix git-download)
  #:use-module (gnu packages)
  #:use-module (gnu packages algebra)
  #:use-module (gnu packages autotools)
  #:use-module (gnu packages boost)
  #:use-module (gnu packages check)
  #:use-module (gnu packages compression)
  #:use-module (gnu packages cran)
  #:use-module (gnu packages dejagnu)
  #:use-module (gnu packages gcc)
  #:use-module (gnu packages image)
  #:use-module (gnu packages maths)
  #:use-module (gnu packages mpi)
  #:use-module (gnu packages ocaml)
  #:use-module (gnu packages onc-rpc)
  #:use-module (gnu packages perl)
  #:use-module (gnu packages pkg-config)
  #:use-module (gnu packages python)
  #:use-module (gnu packages statistics)
  #:use-module (gnu packages swig)
  #:use-module (gnu packages xml)
  #:use-module (gnu packages xorg))

(define-public fann
  ;; The last release is >100 commits behind, so we package from git.
  (let ((commit "d71d54788bee56ba4cf7522801270152da5209d7"))
    (package
      (name "fann")
      (version (string-append "2.2.0-1." (string-take commit 8)))
      (source (origin
                (method git-fetch)
                (uri (git-reference
                      (url "https://github.com/libfann/fann.git")
                      (commit commit)))
                (file-name (string-append name "-" version "-checkout"))
                (sha256
                 (base32
                  "0ibwpfrjs6q2lijs8slxjgzb2llcl6rk3v2ski4r6215g5jjhg3x"))))
      (build-system cmake-build-system)
      (arguments
       `(#:phases
         (modify-phases %standard-phases
           (replace 'check
             (lambda* (#:key outputs #:allow-other-keys)
               (let* ((out (assoc-ref outputs "out")))
                 (with-directory-excursion (string-append (getcwd) "/tests")
                   (invoke "./fann_tests"))))))))
      (home-page "http://leenissen.dk/fann/wp/")
      (synopsis "Fast Artificial Neural Network")
      (description
       "FANN is a free open source neural network library, which implements
multilayer artificial neural networks in C with support for both fully
connected and sparsely connected networks.")
      (license license:lgpl2.1))))

(define-public libsvm
  (package
    (name "libsvm")
    (version "3.22")
    (source
     (origin
       (method url-fetch)
       (uri (string-append "https://www.csie.ntu.edu.tw/~cjlin/libsvm/"
                           name "-" version ".tar.gz"))
       (sha256
        (base32
         "0zd7s19y5vb7agczl6456bn45cj1y64739sslaskw1qk7dywd0bd"))))
    (build-system gnu-build-system)
    (arguments
     `(#:tests? #f ;no "check" target
       #:phases (modify-phases %standard-phases
                  (delete 'configure)
                  (replace
                   'install             ; no ‘install’ target
                   (lambda* (#:key outputs #:allow-other-keys)
                     (let* ((out (assoc-ref outputs "out"))
                            (bin (string-append out "/bin/")))
                       (mkdir-p bin)
                       (for-each (lambda (file)
                                   (copy-file file (string-append bin file)))
                                 '("svm-train"
                                   "svm-predict"
                                   "svm-scale")))
                     #t)))))
    (home-page "http://www.csie.ntu.edu.tw/~cjlin/libsvm/")
    (synopsis "Library for Support Vector Machines")
    (description
     "LIBSVM is a machine learning library for support vector
classification, (C-SVC, nu-SVC), regression (epsilon-SVR, nu-SVR) and
distribution estimation (one-class SVM).  It supports multi-class
classification.")
    (license license:bsd-3)))

(define-public python-libsvm
  (package (inherit libsvm)
    (name "python-libsvm")
    (build-system gnu-build-system)
    (arguments
     `(#:tests? #f ;no "check" target
       #:make-flags '("-C" "python")
       #:phases
       (modify-phases %standard-phases
         (delete 'configure)
         (replace
          'install                      ; no ‘install’ target
          (lambda* (#:key inputs outputs #:allow-other-keys)
            (let ((site (string-append (assoc-ref outputs "out")
                                       "/lib/python"
                                       (string-take
                                        (string-take-right
                                         (assoc-ref inputs "python") 5) 3)
                                       "/site-packages/")))
              (substitute* "python/svm.py"
                (("../libsvm.so.2") "libsvm.so.2"))
              (mkdir-p site)
              (for-each (lambda (file)
                          (copy-file file (string-append site (basename file))))
                        (find-files "python" "\\.py"))
              (copy-file "libsvm.so.2"
                         (string-append site "libsvm.so.2")))
            #t)))))
    (inputs
     `(("python" ,python)))
    (synopsis "Python bindings of libSVM")))

(define-public ghmm
  ;; The latest release candidate is several years and a couple of fixes have
  ;; been published since.  This is why we download the sources from the SVN
  ;; repository.
  (let ((svn-revision 2341))
    (package
      (name "ghmm")
      (version (string-append "0.9-rc3-0." (number->string svn-revision)))
      (source (origin
                (method svn-fetch)
                (uri (svn-reference
                      (url "http://svn.code.sf.net/p/ghmm/code/trunk")
                      (revision svn-revision)))
                (file-name (string-append name "-" version))
                (sha256
                 (base32
                  "0qbq1rqp94l530f043qzp8aw5lj7dng9wq0miffd7spd1ff638wq"))))
      (build-system gnu-build-system)
      (arguments
       `(#:imported-modules (,@%gnu-build-system-modules
                             (guix build python-build-system))
         #:phases
         (modify-phases %standard-phases
           (add-after 'unpack 'enter-dir
             (lambda _ (chdir "ghmm") #t))
           (delete 'check)
           (add-after 'install 'check
             (assoc-ref %standard-phases 'check))
           (add-before 'check 'fix-PYTHONPATH
             (lambda* (#:key inputs outputs #:allow-other-keys)
               (let ((python-version ((@@ (guix build python-build-system)
                                           get-python-version)
                                      (assoc-ref inputs "python"))))
                 (setenv "PYTHONPATH"
                         (string-append (getenv "PYTHONPATH")
                                        ":" (assoc-ref outputs "out")
                                        "/lib/python" python-version
                                        "/site-packages")))
               #t))
           (add-after 'enter-dir 'fix-runpath
             (lambda* (#:key outputs #:allow-other-keys)
               (substitute* "ghmmwrapper/setup.py"
                 (("^(.*)extra_compile_args = \\[" line indent)
                  (string-append indent
                                 "extra_link_args = [\"-Wl,-rpath="
                                 (assoc-ref outputs "out") "/lib\"],\n"
                                 line
                                 "\"-Wl,-rpath="
                                 (assoc-ref outputs "out")
                                 "/lib\", ")))
               #t))
           (add-after 'enter-dir 'disable-broken-tests
             (lambda _
               (substitute* "tests/Makefile.am"
                 ;; GHMM_SILENT_TESTS is assumed to be a command.
                 (("TESTS_ENVIRONMENT.*") "")
                 ;; Do not build broken tests.
                 (("chmm .*") "")
                 (("read_fa .*") "")
                 (("mcmc .*") "")
                 (("label_higher_order_test.*$")
                  "label_higher_order_test\n"))

               ;; These Python unittests are broken as there is no gato.
               ;; See https://sourceforge.net/p/ghmm/support-requests/3/
               (substitute* "ghmmwrapper/ghmmunittests.py"
                 (("^(.*)def (testNewXML|testMultipleTransitionClasses|testNewXML)"
                   line indent)
                  (string-append indent
                                 "@unittest.skip(\"Disabled by Guix\")\n"
                                 line)))
               #t))
           (add-after 'disable-broken-tests 'autogen
             (lambda _
               (invoke "bash" "autogen.sh"))))))
      (inputs
       `(("python" ,python-2) ; only Python 2 is supported
         ("libxml2" ,libxml2)))
      (native-inputs
       `(("pkg-config" ,pkg-config)
         ("dejagnu" ,dejagnu)
         ("swig" ,swig)
         ("autoconf" ,autoconf)
         ("automake" ,automake)
         ("libtool" ,libtool)))
      (home-page "http://ghmm.org")
      (synopsis "Hidden Markov Model library")
      (description
       "The General Hidden Markov Model library (GHMM) is a C library with
additional Python bindings implementing a wide range of types of @dfn{Hidden
Markov Models} (HMM) and algorithms: discrete, continuous emissions, basic
training, HMM clustering, HMM mixtures.")
      (license license:lgpl2.0+))))

(define-public mcl
  (package
    (name "mcl")
    (version "14.137")
    (source (origin
              (method url-fetch)
              (uri (string-append
                    "http://micans.org/mcl/src/mcl-"
                    (string-replace-substring version "." "-")
                    ".tar.gz"))
              (sha256
               (base32
                "15xlax3z31lsn62vlg94hkm75nm40q4679amnfg13jm8m2bnhy5m"))))
    (build-system gnu-build-system)
    (arguments
     `(#:configure-flags (list "--enable-blast")))
    (inputs
     `(("perl" ,perl)))
    (home-page "http://micans.org/mcl/")
    (synopsis "Clustering algorithm for graphs")
    (description
     "The MCL algorithm is short for the @dfn{Markov Cluster Algorithm}, a
fast and scalable unsupervised cluster algorithm for graphs (also known as
networks) based on simulation of (stochastic) flow in graphs.")
    ;; In the LICENCE file and web page it says "The software is licensed
    ;; under the GNU General Public License, version 3.", but in several of
    ;; the source code files it suggests GPL3 or later.
    ;; http://listserver.ebi.ac.uk/pipermail/mcl-users/2016/000376.html
    (license license:gpl3)))

(define-public ocaml-mcl
  (package
    (name "ocaml-mcl")
    (version "12-068oasis4")
    (source
     (origin
       (method url-fetch)
       (uri (string-append
             "https://github.com/fhcrc/mcl/archive/"
             version ".tar.gz"))
       (file-name (string-append name "-" version ".tar.gz"))
       (sha256
        (base32
         "1l5jbhwjpsj38x8b9698hfpkv75h8hn3kj0gihjhn8ym2cwwv110"))))
    (build-system ocaml-build-system)
    (arguments
     `(#:ocaml ,ocaml-4.02
       #:findlib ,ocaml4.02-findlib
       #:phases
       (modify-phases %standard-phases
         (add-before 'configure 'patch-paths
           (lambda _
             (substitute* "configure"
               (("SHELL = /bin/sh") (string-append "SHELL = "(which "sh"))))
             (substitute* "setup.ml"
               (("LDFLAGS=-fPIC")
                (string-append "LDFLAGS=-fPIC\"; \"SHELL=" (which "sh"))))
             #t)))))
    (home-page "https://github.com/fhcrc/mcl")
    (synopsis "OCaml wrappers around MCL")
    (description
     "This package provides OCaml bindings for the MCL graph clustering
algorithm.")
    (license license:gpl3)))

(define-public ocaml4.01-mcl
  (package-with-ocaml4.01 ocaml-mcl))

(define-public randomjungle
  (package
    (name "randomjungle")
    (version "2.1.0")
    (source
     (origin
       (method url-fetch)
       (uri (string-append
<<<<<<< HEAD
             "http://www.imbs-luebeck.de/imbs/sites/default/files/u59/"
             "randomjungle-" version ".tar_.gz"))
       (patches (search-patches "randomjungle-disable-static-build.patch"))
=======
             "https://www.imbs.uni-luebeck.de/fileadmin/files/Software"
             "/randomjungle/randomjungle-" version ".tar_.gz"))
>>>>>>> 7af6e5da
       (sha256
        (base32
         "12c8rf30cla71swx2mf4ww9mfd8jbdw5lnxd7dxhyw1ygrvg6y4w"))))
    (build-system gnu-build-system)
    (arguments
     `(#:configure-flags
       (list "--disable-static"
             (string-append "--with-boost="
                            (assoc-ref %build-inputs "boost")))
       #:phases
       (modify-phases %standard-phases
         (add-before
          'configure 'set-CXXFLAGS
          (lambda _
            (setenv "CXXFLAGS" "-fpermissive ")
            #t)))))
    (inputs
     `(("boost" ,boost)
       ("gsl" ,gsl)
       ("libxml2" ,libxml2)
       ("zlib" ,zlib)))
    (native-inputs
     `(("gfortran" ,gfortran)
       ("gfortran:lib" ,gfortran "lib")))
    ;; Non-portable assembly instructions are used so building fails on
    ;; platforms other than x86_64 or i686.
    (supported-systems '("x86_64-linux" "i686-linux"))
    (home-page "https://www.imbs.uni-luebeck.de/forschung/software/details.html#c224")
    (synopsis "Implementation of the Random Forests machine learning method")
    (description
     "Random Jungle is an implementation of Random Forests.  It is supposed to
analyse high dimensional data.  In genetics, it can be used for analysing big
Genome Wide Association (GWA) data.  Random Forests is a powerful machine
learning method.  Most interesting features are variable selection, missing
value imputation, classifier creation, generalization error estimation and
sample proximities between pairs of cases.")
    (license license:gpl3+)))

(define-public shogun
  (package
    (name "shogun")
    (version "6.1.3")
    (source
     (origin
       (method url-fetch)
       (uri (string-append
             "ftp://shogun-toolbox.org/shogun/releases/"
             (version-major+minor version)
             "/sources/shogun-" version ".tar.bz2"))
       (sha256
        (base32
         "1rn9skm3nw6hr7mr3lgp2gfqhi7ii0lyxck7qmqnf8avq349s5jp"))
       (modules '((guix build utils)
                  (ice-9 rdelim)))
       (snippet
        '(begin
           ;; Remove non-free sources and files referencing them
           (for-each delete-file
                     (find-files "src/shogun/classifier/svm/"
                                 "SVMLight\\.(cpp|h)"))
           (for-each delete-file
                     (find-files "examples/undocumented/libshogun/"
                                 (string-append
                                  "(classifier_.*svmlight.*|"
                                  "evaluation_cross_validation_locked_comparison).cpp")))
           ;; Remove non-free functions.
           (define (delete-ifdefs file)
             (with-atomic-file-replacement file
               (lambda (in out)
                 (let loop ((line (read-line in 'concat))
                            (skipping? #f))
                   (if (eof-object? line)
                       #t
                       (let ((skip-next?
                              (or (and skipping?
                                       (not (string-prefix?
                                             "#endif //USE_SVMLIGHT" line)))
                                  (string-prefix?
                                   "#ifdef USE_SVMLIGHT" line))))
                         (when (or (not skipping?)
                                   (and skipping? (not skip-next?)))
                           (display line out))
                         (loop (read-line in 'concat) skip-next?)))))))
           (for-each delete-ifdefs
                     (append
                      (find-files "src/shogun/classifier/mkl"
                                  "^MKLClassification\\.cpp")
                      (find-files "src/shogun/classifier/svm"
                                  "^SVMLightOneClass\\.(cpp|h)")
                      (find-files "src/shogun/multiclass"
                                  "^ScatterSVM\\.(cpp|h)")
                      (find-files "src/shogun/kernel/"
                                  "^(Kernel|CombinedKernel|ProductKernel)\\.(cpp|h)")
                      (find-files "src/shogun/regression/svr"
                                  "^(MKLRegression|SVRLight)\\.(cpp|h)")
                      (find-files "src/shogun/transfer/domain_adaptation"
                                  "^DomainAdaptationSVM\\.(cpp|h)")))
           #t))))
    (build-system cmake-build-system)
    (arguments
     '(#:tests? #f ;no check target
       #:phases
       (modify-phases %standard-phases
         (add-after 'unpack 'delete-broken-symlinks
           (lambda _
             (for-each delete-file '("applications/arts/data"
                                     "applications/asp/data"
                                     "applications/easysvm/data"
                                     "applications/msplicer/data"
                                     "applications/ocr/data"
                                     "examples/meta/data"
                                     "examples/undocumented/data"))
             #t))
         (add-after 'unpack 'change-R-target-path
           (lambda* (#:key outputs #:allow-other-keys)
             (substitute* '("src/interfaces/r/CMakeLists.txt"
                            "examples/meta/r/CMakeLists.txt")
               (("\\$\\{R_COMPONENT_LIB_PATH\\}")
                (string-append (assoc-ref outputs "out")
                               "/lib/R/library/")))
             #t))
         (add-after 'unpack 'fix-octave-modules
           (lambda* (#:key outputs #:allow-other-keys)
             (substitute* "src/interfaces/octave/CMakeLists.txt"
               (("^include_directories\\(\\$\\{OCTAVE_INCLUDE_DIRS\\}")
                "include_directories(${OCTAVE_INCLUDE_DIRS} ${OCTAVE_INCLUDE_DIRS}/octave")
               ;; change target directory
               (("\\$\\{OCTAVE_OCT_LOCAL_API_FILE_DIR\\}")
                (string-append (assoc-ref outputs "out")
                               "/share/octave/packages")))
             (substitute* '("src/interfaces/octave/swig_typemaps.i"
                            "src/interfaces/octave/sg_print_functions.cpp")
               ;; "octave/config.h" and "octave/oct-obj.h" deprecated in Octave.
               (("octave/config\\.h") "octave/octave-config.h")
               (("octave/oct-obj.h") "octave/ovl.h"))
             #t))
         (add-after 'unpack 'move-rxcpp
           (lambda* (#:key inputs #:allow-other-keys)
             (let ((rxcpp-dir "shogun/third-party/rxcpp"))
               (mkdir-p rxcpp-dir)
               (install-file (assoc-ref inputs "rxcpp") rxcpp-dir)
               #t)))
         (add-before 'build 'set-HOME
           ;; $HOME needs to be set at some point during the build phase
           (lambda _ (setenv "HOME" "/tmp") #t)))
       #:configure-flags
       (list "-DCMAKE_BUILD_WITH_INSTALL_RPATH=TRUE"
             "-DUSE_SVMLIGHT=OFF" ;disable proprietary SVMLIGHT
             "-DBUILD_META_EXAMPLES=OFF" ;requires unpackaged ctags
             ;;"-DINTERFACE_JAVA=ON" ;requires unpackaged jblas
             ;;"-DINTERFACE_RUBY=ON" ;requires unpackaged ruby-narray
             ;;"-DINTERFACE_PERL=ON" ;"FindPerlLibs" does not exist
             ;;"-DINTERFACE_LUA=ON"  ;fails because lua doesn't build pkgconfig file
             "-DINTERFACE_OCTAVE=ON"
             "-DINTERFACE_PYTHON=ON"
             "-DINTERFACE_R=ON")))
    (inputs
     `(("python" ,python)
       ("numpy" ,python-numpy)
       ("r-minimal" ,r-minimal)
       ("octave" ,octave)
       ("swig" ,swig)
       ("eigen" ,eigen)
       ("hdf5" ,hdf5)
       ("atlas" ,atlas)
       ("arpack" ,arpack-ng)
       ("lapack" ,lapack)
       ("glpk" ,glpk)
       ("libxml2" ,libxml2)
       ("lzo" ,lzo)
       ("zlib" ,zlib)))
    (native-inputs
     `(("pkg-config" ,pkg-config)
       ("rxcpp" ,rxcpp)))
    ;; Non-portable SSE instructions are used so building fails on platforms
    ;; other than x86_64.
    (supported-systems '("x86_64-linux"))
    (home-page "http://shogun-toolbox.org/")
    (synopsis "Machine learning toolbox")
    (description
     "The Shogun Machine learning toolbox provides a wide range of unified and
efficient Machine Learning (ML) methods.  The toolbox seamlessly allows to
combine multiple data representations, algorithm classes, and general purpose
tools.  This enables both rapid prototyping of data pipelines and extensibility
in terms of new algorithms.")
    (license license:gpl3+)))

(define-public rxcpp
  (package
    (name "rxcpp")
    (version "4.0.0")
    (source
     (origin
       (method url-fetch)
       (uri (string-append "https://github.com/ReactiveX/RxCpp/archive/v"
                           version ".tar.gz"))
       (sha256
        (base32
         "0y2isr8dy2n1yjr9c5570kpc9lvdlch6jv0jvw000amwn5d3krsh"))
       (file-name (string-append name "-" version ".tar.gz"))))
    (build-system cmake-build-system)
    (arguments
     `(#:phases
       (modify-phases %standard-phases
         (add-after 'unpack 'remove-werror
           (lambda _
             (substitute* (find-files ".")
               (("-Werror") ""))
             #t))
         (replace 'check
           (lambda _
             (invoke "ctest"))))))
    (native-inputs
     `(("catch" ,catch-framework)))
    (home-page "http://reactivex.io/")
    (synopsis "Reactive Extensions for C++")
    (description
     "The Reactive Extensions for C++ (RxCpp) is a library of algorithms for
values-distributed-in-time.  ReactiveX is a library for composing asynchronous
and event-based programs by using observable sequences.

It extends the observer pattern to support sequences of data and/or events and
adds operators that allow you to compose sequences together declaratively while
abstracting away concerns about things like low-level threading,
synchronization, thread-safety, concurrent data structures, and non-blocking
I/O.")
    (license license:asl2.0)))

(define-public r-adaptivesparsity
  (package
    (name "r-adaptivesparsity")
    (version "1.6")
    (source (origin
              (method url-fetch)
              (uri (cran-uri "AdaptiveSparsity" version))
              (sha256
               (base32
                "0imr5m8mll9j6n4icsv6z9rl5kbnwsp9wvzrg7n90nnmcxq2cz91"))))
    (properties
     `((upstream-name . "AdaptiveSparsity")))
    (build-system r-build-system)
    (arguments
     `(#:phases
       (modify-phases %standard-phases
         (add-after 'unpack 'link-against-armadillo
           (lambda _
             (substitute* "src/Makevars"
               (("PKG_LIBS=" prefix)
                (string-append prefix "-larmadillo"))))))))
    (propagated-inputs
     `(("r-mass" ,r-mass)
       ("r-matrix" ,r-matrix)
       ("r-rcpp" ,r-rcpp)
       ("r-rcpparmadillo" ,r-rcpparmadillo)))
    (inputs
     `(("armadillo" ,armadillo)))
    (home-page "https://cran.r-project.org/web/packages/AdaptiveSparsity")
    (synopsis "Adaptive sparsity models")
    (description
     "This package implements the Figueiredo machine learning algorithm for
adaptive sparsity and the Wong algorithm for adaptively sparse gaussian
geometric models.")
    (license license:lgpl3+)))

(define-public r-kernlab
  (package
    (name "r-kernlab")
    (version "0.9-27")
    (source
     (origin
       (method url-fetch)
       (uri (cran-uri "kernlab" version))
       (sha256
        (base32
         "1m0xqf6gyvwayz7w3c83y32ayvnlz0jicj8ijk808zq9sh7dbbgn"))))
    (build-system r-build-system)
    (home-page "https://cran.r-project.org/web/packages/kernlab")
    (synopsis "Kernel-based machine learning tools")
    (description
     "This package provides kernel-based machine learning methods for
classification, regression, clustering, novelty detection, quantile regression
and dimensionality reduction.  Among other methods @code{kernlab} includes
Support Vector Machines, Spectral Clustering, Kernel PCA, Gaussian Processes
and a QP solver.")
    (license license:gpl2)))

(define-public dlib
  (package
    (name "dlib")
    (version "19.7")
    (source (origin
              (method url-fetch)
              (uri (string-append
                    "http://dlib.net/files/dlib-" version ".tar.bz2"))
              (sha256
               (base32
                "1mljz02kwkrbggyncxv5fpnyjdybw2qihaacb3js8yfkw12vwpc2"))
              (modules '((guix build utils)))
              (snippet
               '(begin
                  ;; Delete ~13MB of bundled dependencies.
                  (delete-file-recursively "dlib/external")
                  (delete-file-recursively "docs/dlib/external")
                  #t))))
    (build-system cmake-build-system)
    (arguments
     `(#:phases
       (modify-phases %standard-phases
         (add-after 'unpack 'disable-asserts
           (lambda _
             ;; config.h recommends explicitly enabling or disabling asserts
             ;; when building as a shared library. By default neither is set.
             (substitute* "dlib/config.h"
               (("^//#define DLIB_DISABLE_ASSERTS") "#define DLIB_DISABLE_ASSERTS"))
             #t))
         (add-after 'disable-asserts 'disable-failing-tests
           (lambda _
             ;; One test times out on MIPS, so we need to disable it.
             ;; Others are flaky on some platforms.
             (let* ((system ,(or (%current-target-system)
                                 (%current-system)))
                    (disabled-tests (cond
                                     ((string-prefix? "mips64" system)
                                      '("object_detector" ; timeout
                                        "data_io"))
                                     ((string-prefix? "armhf" system)
                                      '("learning_to_track"))
                                     ((string-prefix? "i686" system)
                                      '("optimization"))
                                     (else '()))))
               (for-each
                (lambda (test)
                  (substitute* "dlib/test/makefile"
                    (((string-append "SRC \\+= " test "\\.cpp")) "")))
                disabled-tests)
               #t)))
         (replace 'check
           (lambda _
             ;; No test target, so we build and run the unit tests here.
             (let ((test-dir (string-append "../dlib-" ,version "/dlib/test")))
               (with-directory-excursion test-dir
                 (invoke "make" "-j" (number->string (parallel-job-count)))
                 (invoke "./dtest" "--runall"))
               #t)))
         (add-after 'install 'delete-static-library
           (lambda* (#:key outputs #:allow-other-keys)
             (delete-file (string-append (assoc-ref outputs "out")
                                         "/lib/libdlib.a"))
             #t)))))
    (native-inputs
     `(("pkg-config" ,pkg-config)
       ;; For tests.
       ("libnsl" ,libnsl)))
    (inputs
     `(("giflib" ,giflib)
       ("lapack" ,lapack)
       ("libjpeg" ,libjpeg)
       ("libpng" ,libpng)
       ("libx11" ,libx11)
       ("openblas" ,openblas)
       ("zlib" ,zlib)))
    (synopsis
     "Toolkit for making machine learning and data analysis applications in C++")
    (description
     "Dlib is a modern C++ toolkit containing machine learning algorithms and
tools.  It is used in both industry and academia in a wide range of domains
including robotics, embedded devices, mobile phones, and large high performance
computing environments.")
    (home-page "http://dlib.net")
    (license license:boost1.0)))

(define-public python-scikit-learn
  (package
    (name "python-scikit-learn")
    (version "0.20.1")
    (source
     (origin
       (method git-fetch)
       (uri (git-reference
             (url "https://github.com/scikit-learn/scikit-learn.git")
             (commit version)))
       (file-name (git-file-name name version))
       (sha256
        (base32
         "0qv7ir1fy9vjar3llc72yxmfja3gxm5icdf0y3q57vsn3wcdglkz"))))
    (build-system python-build-system)
    (arguments
     `(#:phases
       (modify-phases %standard-phases
         (add-after 'build 'build-ext
           (lambda _ (invoke "python" "setup.py" "build_ext" "--inplace") #t))
         (replace 'check
           (lambda _
             ;; Restrict OpenBLAS threads to prevent segfaults while testing!
             (setenv "OPENBLAS_NUM_THREADS" "1")

             ;; Some tests require write access to $HOME.
             (setenv "HOME" "/tmp")

             (invoke "pytest" "sklearn" "-m" "not network")))
         ;; FIXME: This fails with permission denied
         (delete 'reset-gzip-timestamps))))
    (inputs
     `(("openblas" ,openblas)))
    (native-inputs
     `(("python-pytest" ,python-pytest)
       ("python-pandas" ,python-pandas) ;for tests
       ("python-cython" ,python-cython)))
    (propagated-inputs
     `(("python-numpy" ,python-numpy)
       ("python-scipy" ,python-scipy)))
    (home-page "http://scikit-learn.org/")
    (synopsis "Machine Learning in Python")
    (description
     "Scikit-learn provides simple and efficient tools for data mining and
data analysis.")
    (license license:bsd-3)))

(define-public python2-scikit-learn
  (package-with-python2 python-scikit-learn))

(define-public python-autograd
  (let* ((commit "442205dfefe407beffb33550846434baa90c4de7")
         (revision "0")
         (version (git-version "0.0.0" revision commit)))
    (package
      (name "python-autograd")
      (home-page "https://github.com/HIPS/autograd")
      (source (origin
                (method git-fetch)
                (uri (git-reference
                      (url home-page)
                      (commit commit)))
                (sha256
                 (base32
                  "189sv2xb0mwnjawa9z7mrgdglc1miaq93pnck26r28fi1jdwg0z4"))
                (file-name (git-file-name name version))))
      (version version)
      (build-system python-build-system)
      (native-inputs
       `(("python-nose" ,python-nose)
         ("python-pytest" ,python-pytest)))
      (propagated-inputs
       `(("python-future" ,python-future)
         ("python-numpy" ,python-numpy)))
      (arguments
       `(#:phases (modify-phases %standard-phases
                    (replace 'check
                      (lambda _
                        (invoke "py.test" "-v"))))))
      (synopsis "Efficiently computes derivatives of NumPy code")
      (description "Autograd can automatically differentiate native Python and
NumPy code.  It can handle a large subset of Python's features, including loops,
ifs, recursion and closures, and it can even take derivatives of derivatives
of derivatives.  It supports reverse-mode differentiation
(a.k.a. backpropagation), which means it can efficiently take gradients of
scalar-valued functions with respect to array-valued arguments, as well as
forward-mode differentiation, and the two can be composed arbitrarily.  The
main intended application of Autograd is gradient-based optimization.")
      (license license:expat))))

(define-public python2-autograd
  (package-with-python2 python-autograd))

(define-public lightgbm
  (package
    (name "lightgbm")
    (version "2.0.12")
    (source (origin
              (method url-fetch)
              (uri (string-append
                    "https://github.com/Microsoft/LightGBM/archive/v"
                    version ".tar.gz"))
              (sha256
               (base32
                "132zf0yk0545mg72hyzxm102g3hpb6ixx9hnf8zd2k55gas6cjj1"))
              (file-name (string-append name "-" version ".tar.gz"))))
    (native-inputs
     `(("python-pytest" ,python-pytest)
       ("python-nose" ,python-nose)))
    (inputs
     `(("openmpi" ,openmpi)))
    (propagated-inputs
     `(("python-numpy" ,python-numpy)
       ("python-scipy" ,python-scipy)))
    (arguments
     `(#:configure-flags
       '("-DUSE_MPI=ON")
       #:phases
       (modify-phases %standard-phases
         (replace 'check
           (lambda* (#:key outputs #:allow-other-keys)
             (with-directory-excursion ,(string-append "../LightGBM-" version)
               (invoke "pytest" "tests/c_api_test/test_.py")))))))
    (build-system cmake-build-system)
    (home-page "https://github.com/Microsoft/LightGBM")
    (synopsis "Gradient boosting framework based on decision tree algorithms")
    (description "LightGBM is a gradient boosting framework that uses tree
based learning algorithms.  It is designed to be distributed and efficient with
the following advantages:

@itemize
@item Faster training speed and higher efficiency
@item Lower memory usage
@item Better accuracy
@item Parallel and GPU learning supported (not enabled in this package)
@item Capable of handling large-scale data
@end itemize\n")
    (license license:expat)))

(define-public vowpal-wabbit
  ;; Language bindings not included.
  (package
    (name "vowpal-wabbit")
    (version "8.5.0")
    (source (origin
              (method url-fetch)
              (uri (string-append
                    "https://github.com/JohnLangford/vowpal_wabbit/archive/"
                    version ".tar.gz"))
              (sha256
               (base32
                "0clp2kb7rk5sckhllxjr5a651awf4s8dgzg4659yh4hf5cqnf0gr"))
              (file-name (string-append name "-" version ".tar.gz"))))
    (inputs
     `(("boost" ,boost)
       ("zlib" ,zlib)))
    (arguments
     `(#:configure-flags
       (list (string-append "--with-boost="
                            (assoc-ref %build-inputs "boost")))))
    (build-system gnu-build-system)
    (home-page "https://github.com/JohnLangford/vowpal_wabbit")
    (synopsis "Fast machine learning library for online learning")
    (description "Vowpal Wabbit is a machine learning system with techniques
such as online, hashing, allreduce, reductions, learning2search, active, and
interactive learning.")
    (license license:bsd-3)))<|MERGE_RESOLUTION|>--- conflicted
+++ resolved
@@ -332,14 +332,9 @@
      (origin
        (method url-fetch)
        (uri (string-append
-<<<<<<< HEAD
-             "http://www.imbs-luebeck.de/imbs/sites/default/files/u59/"
-             "randomjungle-" version ".tar_.gz"))
-       (patches (search-patches "randomjungle-disable-static-build.patch"))
-=======
              "https://www.imbs.uni-luebeck.de/fileadmin/files/Software"
              "/randomjungle/randomjungle-" version ".tar_.gz"))
->>>>>>> 7af6e5da
+       (patches (search-patches "randomjungle-disable-static-build.patch"))
        (sha256
         (base32
          "12c8rf30cla71swx2mf4ww9mfd8jbdw5lnxd7dxhyw1ygrvg6y4w"))))
