--- conflicted
+++ resolved
@@ -17,11 +17,8 @@
 ;;; Copyright © 2016 John Darrington <jmd@gnu.org>
 ;;; Copyright © 2016 Marius Bakke <mbakke@fastmail.com>
 ;;; Copyright © 2016 Rene Saavedra <rennes@openmailbox.org>
-<<<<<<< HEAD
 ;;; Copyright © 2016 Carlos Sánchez de La Lama <csanchezdll@gmail.com>
-=======
 ;;; Copyright © 2016 ng0 <ng0@libertad.pw>
->>>>>>> aa21c764
 ;;;
 ;;; This file is part of GNU Guix.
 ;;;
