--- conflicted
+++ resolved
@@ -48,12 +48,7 @@
 (define-public freetype
   (package
    (name "freetype")
-<<<<<<< HEAD
    (version "2.8")
-=======
-   (replacement freetype/fixed)
-   (version "2.7.1")
->>>>>>> ae548434
    (source (origin
             (method url-fetch)
             (uri (string-append "mirror://savannah/freetype/freetype-"
@@ -77,15 +72,6 @@
 anti-aliased glyph bitmap generation with 256 gray levels.")
    (license license:freetype)           ; some files have other licenses
    (home-page "https://www.freetype.org/")))
-
-(define freetype/fixed
-  (package
-    (inherit freetype)
-    (source
-      (origin
-        (inherit (package-source freetype))
-        (patches (search-patches "freetype-CVE-2017-8105.patch"
-                                 "freetype-CVE-2017-8287.patch"))))))
 
 (define-public ttfautohint
   (package
@@ -390,13 +376,17 @@
   (package
    (name "graphite2")
    (version "1.3.9")
-   (replacement graphite2/fixed)
    (source
      (origin
        (method url-fetch)
        (uri (string-append "https://github.com/silnrsi/graphite/releases/"
                            "download/" version "/" name "-" version ".tgz"))
-       (patches (search-patches "graphite2-ffloat-store.patch"))
+       (patches (search-patches
+                 "graphite2-ffloat-store.patch"
+                 "graphite2-check-code-point-limit.patch"
+                 "graphite2-CVE-2017-5436.patch"
+                 "graphite2-fix-32-bit-wrap-arounds.patch"
+                 "graphite2-non-linear-classes-even-number.patch"))
        (sha256
         (base32
          "0rs5h7m340z75kygx8d72cps0q6yvvqa9i788vym7585cfv8a0gc"))))
@@ -414,27 +404,6 @@
 and returns a sequence of positioned glyphids from the font.")
    (license license:lgpl2.1+)
    (home-page "https://github.com/silnrsi/graphite")))
-
-(define graphite2/fixed
-  (package
-    (inherit graphite2)
-    (name "graphite2")
-    (version "1.3.9")
-    (replacement #f)
-    (source
-     (origin
-       (method url-fetch)
-       (uri (string-append "https://github.com/silnrsi/graphite/releases/"
-                           "download/" version "/" name "-" version ".tgz"))
-       (patches (search-patches
-                 "graphite2-ffloat-store.patch"
-                 "graphite2-check-code-point-limit.patch"
-                 "graphite2-CVE-2017-5436.patch"
-                 "graphite2-fix-32-bit-wrap-arounds.patch"
-                 "graphite2-non-linear-classes-even-number.patch"))
-       (sha256
-        (base32
-         "0rs5h7m340z75kygx8d72cps0q6yvvqa9i788vym7585cfv8a0gc"))))))
 
 (define-public potrace
   (package
