;;; GNU Guix --- Functional package management for GNU
;;; Copyright © 2012, 2013, 2014, 2015, 2016 Ludovic Courtès <ludo@gnu.org>
;;; Copyright © 2014 Andreas Enge <andreas@enge.fr>
;;; Copyright © 2012 Nikita Karetnikov <nikita@karetnikov.org>
;;; Copyright © 2014, 2015 Mark H Weaver <mhw@netris.org>
;;;
;;; This file is part of GNU Guix.
;;;
;;; GNU Guix is free software; you can redistribute it and/or modify it
;;; under the terms of the GNU General Public License as published by
;;; the Free Software Foundation; either version 3 of the License, or (at
;;; your option) any later version.
;;;
;;; GNU Guix is distributed in the hope that it will be useful, but
;;; WITHOUT ANY WARRANTY; without even the implied warranty of
;;; MERCHANTABILITY or FITNESS FOR A PARTICULAR PURPOSE.  See the
;;; GNU General Public License for more details.
;;;
;;; You should have received a copy of the GNU General Public License
;;; along with GNU Guix.  If not, see <http://www.gnu.org/licenses/>.

(define-module (gnu packages commencement)
  #:use-module ((guix licenses)
                #:select (gpl3+ lgpl2.0+ public-domain))
  #:use-module (gnu packages bootstrap)
  #:use-module (gnu packages base)
  #:use-module (gnu packages bash)
  #:use-module (gnu packages gcc)
  #:use-module (gnu packages m4)
  #:use-module (gnu packages file)
  #:use-module (gnu packages gawk)
  #:use-module (gnu packages bison)
  #:use-module (gnu packages guile)
  #:use-module (gnu packages gettext)
  #:use-module (gnu packages multiprecision)
  #:use-module (gnu packages compression)
  #:use-module (gnu packages perl)
  #:use-module (gnu packages linux)
  #:use-module (gnu packages texinfo)
  #:use-module (gnu packages pkg-config)
  #:use-module (guix packages)
  #:use-module (guix download)
  #:use-module (guix build-system gnu)
  #:use-module (guix build-system trivial)
  #:use-module (guix utils)
  #:use-module (srfi srfi-1)
  #:use-module (srfi srfi-26)
  #:use-module (ice-9 vlist)
  #:use-module (ice-9 match))

;;; Commentary:
;;;
;;; This is the commencement, this is where things start.  Before the
;;; commencement, of course, there's the 'bootstrap' module, which provides us
;;; with the initial binaries.  This module uses those bootstrap binaries to
;;; actually build up the whole tool chain that make up the implicit inputs of
;;; 'gnu-build-system'.
;;;
;;; To avoid circular dependencies, this module should not be imported
;;; directly from anywhere.
;;;
;;; Code:

(define gnu-make-boot0
  (package-with-bootstrap-guile
   (package (inherit gnu-make)
     (name "make-boot0")
     (arguments
      `(#:guile ,%bootstrap-guile
        #:implicit-inputs? #f
        #:tests? #f                  ; cannot run "make check"
        ,@(substitute-keyword-arguments (package-arguments gnu-make)
            ((#:phases phases)
             `(alist-replace
               'build (lambda _
                        (zero? (system* "./build.sh")))
               (alist-replace
                'install (lambda* (#:key outputs #:allow-other-keys)
                           (let* ((out (assoc-ref outputs "out"))
                                  (bin (string-append out "/bin")))
                             (mkdir-p bin)
                             (copy-file "make"
                                        (string-append bin "/make"))))
                ,phases))))))
     (native-inputs '())                          ; no need for 'pkg-config'
     (inputs %bootstrap-inputs))))

(define diffutils-boot0
  (package-with-bootstrap-guile
   (let ((p (package-with-explicit-inputs diffutils
                                          `(("make" ,gnu-make-boot0)
                                            ,@%bootstrap-inputs)
                                          #:guile %bootstrap-guile)))
     (package (inherit p)
       (name "diffutils-boot0")
       (arguments `(#:tests? #f         ; the test suite needs diffutils
                    ,@(package-arguments p)))))))

(define findutils-boot0
  (package-with-bootstrap-guile
   (package-with-explicit-inputs (package
                                   (inherit findutils)
                                   (name "findutils-boot0"))
                                 `(("make" ,gnu-make-boot0)
                                   ("diffutils" ,diffutils-boot0) ; for tests
                                   ,@%bootstrap-inputs)
                                 (current-source-location)
                                 #:guile %bootstrap-guile)))

(define file-boot0
  (package-with-bootstrap-guile
   (package-with-explicit-inputs (package
                                   (inherit file)
                                   (name "file-boot0"))
                                 `(("make" ,gnu-make-boot0)
                                   ,@%bootstrap-inputs)
                                 (current-source-location)
                                 #:guile %bootstrap-guile)))


(define %boot0-inputs
  `(("make" ,gnu-make-boot0)
    ("diffutils" ,diffutils-boot0)
    ("findutils" ,findutils-boot0)
    ("file" ,file-boot0)
    ,@%bootstrap-inputs))

(define* (boot-triplet #:optional (system (%current-system)))
  ;; Return the triplet used to create the cross toolchain needed in the
  ;; first bootstrapping stage.
  (nix-system->gnu-triplet system "guix"))

;; Following Linux From Scratch, build a cross-toolchain in stage 0.  That
;; toolchain actually targets the same OS and arch, but it has the advantage
;; of being independent of the libc and tools in %BOOTSTRAP-INPUTS, since
;; GCC-BOOT0 (below) is built without any reference to the target libc.

(define binutils-boot0
  (package-with-bootstrap-guile
   (package (inherit binutils)
     (name "binutils-cross-boot0")
     (arguments
      `(#:guile ,%bootstrap-guile
        #:implicit-inputs? #f

        #:modules ((guix build gnu-build-system)
                   (guix build utils)
                   (ice-9 ftw))                    ; for 'scandir'
        #:phases (alist-cons-after
                  'install 'add-symlinks
                  (lambda* (#:key outputs #:allow-other-keys)
                    ;; The cross-gcc invokes 'as', 'ld', etc, without the
                    ;; triplet prefix, so add symlinks.
                    (let ((out (assoc-ref outputs "out"))
                          (triplet-prefix (string-append ,(boot-triplet) "-")))
                      (define (has-triplet-prefix? name)
                        (string-prefix? triplet-prefix name))
                      (define (remove-triplet-prefix name)
                        (substring name (string-length triplet-prefix)))
                      (with-directory-excursion (string-append out "/bin")
                        (for-each (lambda (name)
                                    (symlink name (remove-triplet-prefix name)))
                                  (scandir "." has-triplet-prefix?)))
                      #t))
                  %standard-phases)

        ,@(substitute-keyword-arguments (package-arguments binutils)
            ((#:configure-flags cf)
             `(cons ,(string-append "--target=" (boot-triplet))
                    ,cf)))))
     (inputs %boot0-inputs))))

(define gcc-boot0
  (package-with-bootstrap-guile
   (package (inherit gcc)
     (name "gcc-cross-boot0")
     (arguments
      `(#:guile ,%bootstrap-guile
        #:implicit-inputs? #f
        #:modules ((guix build gnu-build-system)
                   (guix build utils)
                   (ice-9 regex)
                   (srfi srfi-1)
                   (srfi srfi-26))
        ,@(substitute-keyword-arguments (package-arguments gcc)
            ((#:configure-flags flags)
             `(append (list ,(string-append "--target=" (boot-triplet))

                            ;; No libc yet.
                            "--without-headers"

                            ;; Disable features not needed at this stage.
                            "--disable-shared"
                            "--enable-languages=c,c++"

                            ;; libstdc++ cannot be built at this stage
                            ;; ("Link tests are not allowed after
                            ;; GCC_NO_EXECUTABLES.").
                            "--disable-libstdc++-v3"

                            "--disable-threads"
                            "--disable-libmudflap"
                            "--disable-libatomic"
                            "--disable-libsanitizer"
                            "--disable-libitm"
                            "--disable-libgomp"
                            "--disable-libcilkrts"
                            "--disable-libvtv"
                            "--disable-libssp"
                            "--disable-libquadmath"
                            "--disable-decimal-float")
                      (remove (cut string-match
                                "--(with-system-zlib|enable-languages.*)" <>)
                              ,flags)))
            ((#:phases phases)
             `(alist-cons-after
               'unpack 'unpack-gmp&co
               (lambda* (#:key inputs #:allow-other-keys)
                 (let ((gmp  (assoc-ref %build-inputs "gmp-source"))
                       (mpfr (assoc-ref %build-inputs "mpfr-source"))
                       (mpc  (assoc-ref %build-inputs "mpc-source")))

                   ;; To reduce the set of pre-built bootstrap inputs, build
                   ;; GMP & co. from GCC.
                   (for-each (lambda (source)
                               (or (zero? (system* "tar" "xvf" source))
                                   (error "failed to unpack tarball"
                                          source)))
                             (list gmp mpfr mpc))

                   ;; Create symlinks like `gmp' -> `gmp-x.y.z'.
                   ,@(map (lambda (lib)
                            ;; Drop trailing letters, as gmp-6.0.0a unpacks
                            ;; into gmp-6.0.0.
                            `(symlink ,(string-trim-right
                                        (package-full-name lib)
                                        char-set:letter)
                                      ,(package-name lib)))
                          (list gmp-6.0 mpfr mpc))))
               (alist-cons-after
                'install 'symlink-libgcc_eh
                (lambda* (#:key outputs #:allow-other-keys)
                  (let ((out (assoc-ref outputs "lib")))
                    ;; Glibc wants to link against libgcc_eh, so provide
                    ;; it.
                    (with-directory-excursion
                        (string-append out "/lib/gcc/"
                                       ,(boot-triplet)
                                       "/" ,(package-version gcc))
                      (symlink "libgcc.a" "libgcc_eh.a"))))
                ,phases))))))

     (inputs `(("gmp-source" ,(package-source gmp-6.0))
               ("mpfr-source" ,(package-source mpfr))
               ("mpc-source" ,(package-source mpc))
               ("binutils-cross" ,binutils-boot0)

               ;; Call it differently so that the builder can check whether
               ;; the "libc" input is #f.
               ("libc-native" ,@(assoc-ref %boot0-inputs "libc"))
               ,@(alist-delete "libc" %boot0-inputs)))

     ;; No need for Texinfo at this stage.
     (native-inputs (alist-delete "texinfo"
                                  (package-native-inputs gcc))))))

(define perl-boot0
  (let ((perl (package
                (inherit perl)
                (name "perl-boot0")
                (arguments
                 (substitute-keyword-arguments (package-arguments perl)
                   ((#:phases phases)
                    `(modify-phases ,phases
                       ;; Pthread support is missing in the bootstrap compiler
                       ;; (broken spec file), so disable it.
                       (add-before 'configure 'disable-pthreads
                         (lambda _
                           (substitute* "Configure"
                             (("^libswanted=(.*)pthread" _ before)
                              (string-append "libswanted=" before))))))))))))
   (package-with-bootstrap-guile
    (package-with-explicit-inputs perl
                                  %boot0-inputs
                                  (current-source-location)
                                  #:guile %bootstrap-guile))))

(define (linux-libre-headers-boot0)
  "Return Linux-Libre header files for the bootstrap environment."
  ;; Note: this is wrapped in a thunk to nicely handle circular dependencies
  ;; between (gnu packages linux) and this module.
  (package-with-bootstrap-guile
   (package (inherit linux-libre-headers)
     (arguments `(#:guile ,%bootstrap-guile
                  #:implicit-inputs? #f
                  ,@(package-arguments linux-libre-headers)))
     (native-inputs
      `(("perl" ,perl-boot0)
        ,@%boot0-inputs)))))

(define texinfo-boot0
  ;; Texinfo used to build libc's manual.
  ;; We build without ncurses because it fails to build at this stage, and
  ;; because we don't need the stand-alone Info reader.
  ;; Also, use %BOOT0-INPUTS to avoid building Perl once more.
  (let ((texinfo (package (inherit texinfo)
                   (native-inputs '())
                   (inputs `(("perl" ,perl-boot0))))))
    (package-with-bootstrap-guile
     (package-with-explicit-inputs texinfo %boot0-inputs
                                   (current-source-location)
                                   #:guile %bootstrap-guile))))

(define %boot1-inputs
  ;; 2nd stage inputs.
  `(("gcc" ,gcc-boot0)
    ("binutils-cross" ,binutils-boot0)
    ,@(alist-delete "binutils" %boot0-inputs)))

(define glibc-final-with-bootstrap-bash
  ;; The final libc, "cross-built".  If everything went well, the resulting
  ;; store path has no dependencies.  Actually, the really-final libc is
  ;; built just below; the only difference is that this one uses the
  ;; bootstrap Bash.
  (package-with-bootstrap-guile
   (package (inherit glibc)
     (name "glibc-intermediate")
     (arguments
      `(#:guile ,%bootstrap-guile
        #:implicit-inputs? #f

        ,@(substitute-keyword-arguments (package-arguments glibc)
            ((#:configure-flags flags)
             `(append (list ,(string-append "--host=" (boot-triplet))
                            ,(string-append "--build="
                                            (nix-system->gnu-triplet))

                            ;; Build Sun/ONC RPC support.  In particular,
                            ;; install rpc/*.h.
                            "--enable-obsolete-rpc")
                      ,flags))
            ((#:phases phases)
             `(alist-cons-before
               'configure 'pre-configure
               (lambda* (#:key inputs #:allow-other-keys)
                 ;; Don't clobber CPATH with the bootstrap libc.
                 (setenv "NATIVE_CPATH" (getenv "CPATH"))
                 (unsetenv "CPATH")

                 ;; 'rpcgen' needs native libc headers to be built.
                 (substitute* "sunrpc/Makefile"
                   (("sunrpc-CPPFLAGS =.*" all)
                    (string-append "CPATH = $(NATIVE_CPATH)\n"
                                   "export CPATH\n"
                                   all "\n"))))
               ,phases)))))
     (propagated-inputs `(("linux-headers" ,(linux-libre-headers-boot0))))
     (native-inputs
      `(("texinfo" ,texinfo-boot0)
        ("perl" ,perl-boot0)))
     (inputs
      `(;; The boot inputs.  That includes the bootstrap libc.  We don't want
        ;; it in $CPATH, hence the 'pre-configure' phase above.
        ,@%boot1-inputs

        ;; A native GCC is needed to build `cross-rpcgen'.
        ("native-gcc" ,@(assoc-ref %boot0-inputs "gcc"))

        ;; Here, we use the bootstrap Bash, which is not satisfactory
        ;; because we don't want to depend on bootstrap tools.
        ("static-bash" ,@(assoc-ref %boot0-inputs "bash")))))))

(define (cross-gcc-wrapper gcc binutils glibc bash)
  "Return a wrapper for the pseudo-cross toolchain GCC/BINUTILS/GLIBC
that makes it available under the native tool names."
  (package (inherit gcc)
    (name (string-append (package-name gcc) "-wrapped"))
    (source #f)
    (build-system trivial-build-system)
    (outputs '("out"))
    (arguments
     `(#:guile ,%bootstrap-guile
       #:modules ((guix build utils))
       #:builder (begin
                   (use-modules (guix build utils))

                   (let* ((binutils (assoc-ref %build-inputs "binutils"))
                          (gcc      (assoc-ref %build-inputs "gcc"))
                          (libc     (assoc-ref %build-inputs "libc"))
                          (bash     (assoc-ref %build-inputs "bash"))
                          (out      (assoc-ref %outputs "out"))
                          (bindir   (string-append out "/bin"))
                          (triplet  ,(boot-triplet)))
                     (define (wrap-program program)
                       ;; GCC-BOOT0 is a libc-less cross-compiler, so it
                       ;; needs to be told where to find the crt files and
                       ;; the dynamic linker.
                       (call-with-output-file program
                         (lambda (p)
                           (format p "#!~a/bin/bash
exec ~a/bin/~a-~a -B~a/lib -Wl,-dynamic-linker -Wl,~a/~a \"$@\"~%"
                                   bash
                                   gcc triplet program
                                   libc libc
                                   ,(glibc-dynamic-linker))))

                       (chmod program #o555))

                     (mkdir-p bindir)
                     (with-directory-excursion bindir
                       (for-each (lambda (tool)
                                   (symlink (string-append binutils "/bin/"
                                                           triplet "-" tool)
                                            tool))
                                 '("ar" "ranlib"))
                       (for-each wrap-program '("gcc" "g++")))))))
    (native-inputs
     `(("binutils" ,binutils)
       ("gcc" ,gcc)
       ("libc" ,glibc)
       ("bash" ,bash)))
    (inputs '())))

(define bison-boot1
  ;; XXX: This Bison is needed to rebuild Bash's parser, which is modified by
  ;; its CVE patches.  Remove it when it's no longer needed.
  (let* ((m4    (package-with-bootstrap-guile
                 (package-with-explicit-inputs m4 %boot0-inputs
                                               (current-source-location)
                                               #:guile %bootstrap-guile)))
         (bison (package (inherit bison)
                  (propagated-inputs `(("m4" ,m4)))
                  (inputs '())                    ;remove Flex...
                  (arguments
                   '(#:tests? #f                  ;... and thus disable tests

                     ;; Zero timestamps in liby.a; this must be done
                     ;; explicitly here because the bootstrap Binutils don't
                     ;; do that (default is "cru".)
                     #:make-flags '("ARFLAGS=crD" "RANLIB=ranlib -D"
                                    "V=1"))))))
    (package
      (inherit (package-with-bootstrap-guile
                (package-with-explicit-inputs bison %boot0-inputs
                                              (current-source-location)
                                              #:guile %bootstrap-guile)))
      (native-inputs `(("perl" ,perl-boot0))))))

(define static-bash-for-glibc
  ;; A statically-linked Bash to be used by GLIBC-FINAL in system(3) & co.
  (let* ((gcc  (cross-gcc-wrapper gcc-boot0 binutils-boot0
                                  glibc-final-with-bootstrap-bash
                                  (car (assoc-ref %boot1-inputs "bash"))))
         (bash (package (inherit static-bash)
                 (arguments
                  `(#:guile ,%bootstrap-guile
<<<<<<< HEAD
                    ,@(package-arguments static-bash)))))
         (inputs `(("gcc" ,gcc)
                   ("libc" ,glibc-final-with-bootstrap-bash)
                   ,@(fold alist-delete %boot1-inputs
                           '("gcc" "libc")))))
    (package
      (inherit (package-with-bootstrap-guile
                (package-with-explicit-inputs bash inputs
                                              (current-source-location))))
      (native-inputs `(("bison" ,bison-boot1))))))
=======
                    ,@(package-arguments static-bash))))))
    (package-with-bootstrap-guile
     (package-with-explicit-inputs bash
                                   `(("gcc" ,gcc)
                                     ("libc" ,glibc-final-with-bootstrap-bash)
                                     ,@(fold alist-delete %boot1-inputs
                                             '("gcc" "libc")))
                                   (current-source-location)
                                   #:guile %bootstrap-guile))))
>>>>>>> 7a2eed3a

(define gettext-boot0
  ;; A minimal gettext used during bootstrap.
  (let ((gettext-minimal
         (package (inherit gnu-gettext)
           (name "gettext-boot0")
           (inputs '())                           ;zero dependencies
           (arguments
            (substitute-keyword-arguments
                `(#:tests? #f
                  ,@(package-arguments gnu-gettext))
              ((#:phases phases)
               `(modify-phases ,phases
                  ;; Build only the tools.
                  (add-after 'unpack 'chdir
                             (lambda _
                               (chdir "gettext-tools")))

                  ;; Some test programs require pthreads, which we don't have.
                  (add-before 'configure 'no-test-programs
                              (lambda _
                                (substitute* "tests/Makefile.in"
                                  (("^PROGRAMS =.*$")
                                   "PROGRAMS =\n"))
                                #t))

                  ;; Don't try to link against libexpat.
                  (delete 'link-expat)
                  (delete 'patch-tests))))))))
    (package-with-bootstrap-guile
     (package-with-explicit-inputs gettext-minimal
                                   %boot1-inputs
                                   (current-source-location)
                                   #:guile %bootstrap-guile))))

(define glibc-final
  ;; The final glibc, which embeds the statically-linked Bash built above.
  (package (inherit glibc-final-with-bootstrap-bash)
    (name "glibc")
    (inputs `(("static-bash" ,static-bash-for-glibc)
              ,@(alist-delete
                 "static-bash"
                 (package-inputs glibc-final-with-bootstrap-bash))))

    ;; This time we need 'msgfmt' to install all the libc.mo files.
    (native-inputs `(,@(package-native-inputs glibc-final-with-bootstrap-bash)
                     ("gettext" ,gettext-boot0)))

    ;; The final libc only refers to itself, but the 'debug' output contains
    ;; references to GCC-BOOT0 and to the Linux headers.  XXX: Would be great
    ;; if 'allowed-references' were per-output.
    (arguments
     `(#:allowed-references
       ,(cons* `(,gcc-boot0 "lib") (linux-libre-headers-boot0)
               static-bash-for-glibc
               (package-outputs glibc-final-with-bootstrap-bash))

       ,@(package-arguments glibc-final-with-bootstrap-bash)))))

(define gcc-boot0-wrapped
  ;; Make the cross-tools GCC-BOOT0 and BINUTILS-BOOT0 available under the
  ;; non-cross names.
  (cross-gcc-wrapper gcc-boot0 binutils-boot0 glibc-final
                     (car (assoc-ref %boot1-inputs "bash"))))

(define %boot2-inputs
  ;; 3rd stage inputs.
  `(("libc" ,glibc-final)
    ("gcc" ,gcc-boot0-wrapped)
    ,@(fold alist-delete %boot1-inputs '("libc" "gcc"))))

(define binutils-final
  (package-with-bootstrap-guile
   (package (inherit binutils)
     (arguments
      `(#:guile ,%bootstrap-guile
        #:implicit-inputs? #f
        #:allowed-references ("out" ,glibc-final)
        ,@(package-arguments binutils)))
     (inputs %boot2-inputs))))

(define libstdc++
  ;; Intermediate libstdc++ that will allow us to build the final GCC
  ;; (remember that GCC-BOOT0 cannot build libstdc++.)
  ;; TODO: Write in terms of 'make-libstdc++'.
  (package-with-bootstrap-guile
   (package (inherit gcc)
     (name "libstdc++")
     (arguments
      `(#:guile ,%bootstrap-guile
        #:implicit-inputs? #f
        #:allowed-references ("out")
        #:out-of-source? #t
        #:phases (alist-cons-before
                  'configure 'chdir
                  (lambda _
                    (chdir "libstdc++-v3"))
                  %standard-phases)
        #:configure-flags `("--disable-shared"
                            "--disable-libstdcxx-threads"
                            "--disable-libstdcxx-pch"
                            ,(string-append "--with-gxx-include-dir="
                                            (assoc-ref %outputs "out")
                                            "/include"
                                            ;; "/include/c++/"
                                            ;; ,(package-version gcc)
                                            ))))
     (outputs '("out"))
     (inputs %boot2-inputs)
     (native-inputs '())
     (propagated-inputs '())
     (synopsis "GNU C++ standard library (intermediate)"))))

(define zlib-final
  ;; Zlib used by GCC-FINAL.
  (package-with-bootstrap-guile
   (package
     (inherit zlib)
     (arguments
      `(#:guile ,%bootstrap-guile
        #:implicit-inputs? #f
        #:allowed-references ("out" ,glibc-final)
        ,@(package-arguments zlib)))
     (inputs %boot2-inputs))))

(define ld-wrapper-boot3
  ;; A linker wrapper that uses the bootstrap Guile.
  (make-ld-wrapper "ld-wrapper-boot3"
                   #:binutils binutils-final
                   #:guile %bootstrap-guile
                   #:bash (car (assoc-ref %boot2-inputs "bash"))))

(define gcc-final
  ;; The final GCC.
  (package (inherit gcc-boot0)
    (name "gcc")

    ;; XXX: Currently #:allowed-references applies to all the outputs but the
    ;; "debug" output contains disallowed references, notably
    ;; linux-libre-headers.  Disable the debugging output to work around that.
    (outputs (delete "debug" (package-outputs gcc-boot0)))

    (arguments
     `(#:guile ,%bootstrap-guile
       #:implicit-inputs? #f

       #:allowed-references ("out" "lib" ,zlib-final
                             ,glibc-final ,static-bash-for-glibc)

       ;; Things like libasan.so and libstdc++.so NEED ld.so for some
       ;; reason, but it is not in their RUNPATH.  This is a false
       ;; positive, so turn it off.
       #:validate-runpath? #f

       ;; Build again GMP & co. within GCC's build process, because it's hard
       ;; to do outside (because GCC-BOOT0 is a cross-compiler, and thus
       ;; doesn't honor $LIBRARY_PATH, which breaks `gnu-build-system'.)
       ,@(substitute-keyword-arguments (package-arguments gcc-boot0)
           ((#:configure-flags boot-flags)
            (let loop ((args (package-arguments gcc)))
              (match args
                ((#:configure-flags normal-flags _ ...)
                 normal-flags)
                ((_ rest ...)
                 (loop rest)))))
           ((#:make-flags flags)
            ;; Since $LIBRARY_PATH is not honored, add the relevant flags.
            `(let ((zlib (assoc-ref %build-inputs "zlib")))
               (map (lambda (flag)
                      (if (string-prefix? "LDFLAGS=" flag)
                          (string-append flag " -L"
                                         (assoc-ref %build-inputs "libstdc++")
                                         "/lib -L" zlib "/lib -Wl,-rpath="
                                         zlib "/lib")
                          flag))
                    ,flags)))
           ((#:phases phases)
            `(alist-delete 'symlink-libgcc_eh ,phases)))))

    ;; This time we want Texinfo, so we get the manual.  Add
    ;; STATIC-BASH-FOR-GLIBC so that it's used in the final shebangs of
    ;; scripts such as 'mkheaders' and 'fixinc.sh' (XXX: who cares about these
    ;; scripts?).
    (native-inputs `(("texinfo" ,texinfo-boot0)
                     ("static-bash" ,static-bash-for-glibc)
                     ,@(package-native-inputs gcc-boot0)))

    (inputs `(("gmp-source" ,(bootstrap-origin (package-source gmp-6.0)))
              ("mpfr-source" ,(package-source mpfr))
              ("mpc-source" ,(package-source mpc))
              ("ld-wrapper" ,ld-wrapper-boot3)
              ("binutils" ,binutils-final)
              ("libstdc++" ,libstdc++)
              ("zlib" ,zlib-final)
              ,@%boot2-inputs))))

(define %boot3-inputs
  ;; 4th stage inputs.
  `(("gcc" ,gcc-final)
    ("ld-wrapper" ,ld-wrapper-boot3)
    ,@(alist-delete "gcc" %boot2-inputs)))

(define bash-final
  ;; Link with `-static-libgcc' to make sure we don't retain a reference
  ;; to the bootstrap GCC.
  (package
    (inherit (package-with-bootstrap-guile
              (package-with-explicit-inputs (static-libgcc-package bash)
                                            %boot3-inputs
                                            (current-source-location)
                                            #:guile %bootstrap-guile)))
    (native-inputs `(("bison" ,bison-boot1)))))

(define %boot4-inputs
  ;; Now use the final Bash.
  `(("bash" ,bash-final)
    ,@(alist-delete "bash" %boot3-inputs)))

(define-public guile-final
  (package-with-bootstrap-guile
   (package-with-explicit-inputs guile-2.0/fixed
                                 %boot4-inputs
                                 (current-source-location)
                                 #:guile %bootstrap-guile)))

(define glibc-utf8-locales-final
  ;; Now that we have GUILE-FINAL, build the UTF-8 locales.  They are needed
  ;; by the build processes afterwards so their 'scm_to_locale_string' works
  ;; with the full range of Unicode codepoints (remember
  ;; 'scm_to_locale_string' is called every time a string is passed to a C
  ;; function.)
  (package
    (inherit glibc-utf8-locales)
    (inputs `(("glibc" ,glibc-final)
              ("gzip"
               ,(package-with-explicit-inputs gzip %boot4-inputs
                                              (current-source-location)
                                              #:guile %bootstrap-guile))))))

(define-public ld-wrapper
  ;; The final 'ld' wrapper, which uses the final Guile and Binutils.
  (package (inherit ld-wrapper-boot3)
    (name "ld-wrapper")
    (inputs `(("guile" ,guile-final)
              ("bash"  ,bash-final)
              ,@(fold alist-delete (package-inputs ld-wrapper-boot3)
                      '("guile" "bash"))))))

(define %boot5-inputs
  ;; Now with UTF-8 locales.  Remember that the bootstrap binaries were built
  ;; with an older libc, which cannot load the new locale format.  See
  ;; <https://lists.gnu.org/archive/html/guix-devel/2015-08/msg00737.html>.
  `(("locales" ,glibc-utf8-locales-final)
    ,@%boot4-inputs))

(define gnu-make-final
  ;; The final GNU Make, which uses the final Guile.
  (package-with-bootstrap-guile
   (package-with-explicit-inputs gnu-make
                                 `(("guile" ,guile-final)
                                   ,@%boot5-inputs)
                                 (current-source-location))))

(define coreutils-final
  ;; The final Coreutils.  Treat them specially because some packages, such as
  ;; Findutils, keep a reference to the Coreutils they were built with.
  (package-with-bootstrap-guile
   (package-with-explicit-inputs coreutils
                                 %boot5-inputs
                                 (current-source-location)

                                 ;; Use the final Guile, linked against the
                                 ;; final libc with working iconv, so that
                                 ;; 'substitute*' works well when touching
                                 ;; test files in Gettext.
                                 #:guile guile-final)))

(define grep-final
  ;; The final grep.  Gzip holds a reference to it (via zgrep), so it must be
  ;; built before gzip.
  (package-with-bootstrap-guile
   (package-with-explicit-inputs (package
                                   (inherit grep)
                                   (native-inputs `(("perl" ,perl-boot0))))
                                 %boot5-inputs
                                 (current-source-location)
                                 #:guile guile-final)))

(define %boot6-inputs
  ;; Now use the final Coreutils.
  `(("coreutils" ,coreutils-final)
    ("grep" ,grep-final)
    ,@%boot5-inputs))

(define-public %final-inputs
  ;; Final derivations used as implicit inputs by 'gnu-build-system'.  We
  ;; still use 'package-with-bootstrap-guile' so that the bootstrap tools are
  ;; used for origins that have patches, thereby avoiding circular
  ;; dependencies.
  (let ((finalize (compose package-with-bootstrap-guile
                           (cut package-with-explicit-inputs <> %boot6-inputs
                                (current-source-location)))))
    `(,@(map (match-lambda
              ((name package)
               (list name (finalize package))))
             `(("tar" ,tar)
               ("gzip" ,gzip)
               ("bzip2" ,bzip2)
               ("xz" ,xz)
               ("file" ,file)
               ("diffutils" ,diffutils)
               ("patch" ,patch)
               ("sed" ,sed)
               ("findutils" ,findutils)
               ("gawk" ,gawk)))
      ("grep" ,grep-final)
      ("coreutils" ,coreutils-final)
      ("make" ,gnu-make-final)
      ("bash" ,bash-final)
      ("ld-wrapper" ,ld-wrapper)
      ("binutils" ,binutils-final)
      ("gcc" ,gcc-final)
      ("libc" ,glibc-final)
      ("locales" ,glibc-utf8-locales-final))))

(define-public canonical-package
  (let ((name->package (fold (lambda (input result)
                               (match input
                                 ((_ package)
                                  (vhash-cons (package-full-name package)
                                              package result))))
                             vlist-null
                             `(("guile" ,guile-final)
                               ,@%final-inputs))))
    (lambda (package)
      "Return the 'canonical' variant of PACKAGE---i.e., if PACKAGE is one of
the implicit inputs of 'gnu-build-system', return that one, otherwise return
PACKAGE.

The goal is to avoid duplication in cases like GUILE-FINAL vs. GUILE-2.0,
COREUTILS-FINAL vs. COREUTILS, etc."
      ;; XXX: This doesn't handle dependencies of the final inputs, such as
      ;; libunistring, GMP, etc.
      (match (vhash-assoc (package-full-name package) name->package)
        ((_ . canon)
         ;; In general we want CANON, except if we're cross-compiling: CANON
         ;; uses explicit inputs, so it is "anchored" in the bootstrapped
         ;; process, with dependencies on things that cannot be
         ;; cross-compiled.
         (if (%current-target-system)
             package
             canon))
        (_ package)))))


;;;
;;; GCC toolchain.
;;;

(define (gcc-toolchain gcc)
  "Return a complete toolchain for GCC."
  (package
    (name "gcc-toolchain")
    (version (package-version gcc))
    (source #f)
    (build-system trivial-build-system)
    (arguments
     '(#:modules ((guix build union))
       #:builder (begin
                   (use-modules (ice-9 match)
                                (srfi srfi-26)
                                (guix build union))

                   (let ((out (assoc-ref %outputs "out")))

                     (match %build-inputs
                       (((names . directories) ...)
                        (union-build out directories)))

                     (union-build (assoc-ref %outputs "debug")
                                  (list (assoc-ref %build-inputs
                                                   "libc-debug")))))))

    (native-search-paths (package-native-search-paths gcc))
    (search-paths (package-search-paths gcc))

    (license (package-license gcc))
    (synopsis "Complete GCC tool chain for C/C++ development")
    (description
     "This package provides a complete GCC tool chain for C/C++ development to
be installed in user profiles.  This includes GCC, as well as libc (headers
and binaries, plus debugging symbols in the 'debug' output), and Binutils.")
    (home-page "http://gcc.gnu.org/")
    (outputs '("out" "debug"))

    ;; The main raison d'être of this "meta-package" is (1) to conveniently
    ;; install everything that we need, and (2) to make sure ld-wrapper comes
    ;; before Binutils' ld in the user's profile.
    (inputs `(("gcc" ,gcc)
              ("ld-wrapper" ,(car (assoc-ref %final-inputs "ld-wrapper")))
              ("binutils" ,binutils-final)
              ("libc" ,glibc-final)
              ("libc-debug" ,glibc-final "debug")))))

(define-public gcc-toolchain-4.8
  (gcc-toolchain gcc-final))

(define-public gcc-toolchain-4.9
  (gcc-toolchain gcc-4.9))

(define-public gcc-toolchain-5
  (gcc-toolchain gcc-5))

;;; commencement.scm ends here<|MERGE_RESOLUTION|>--- conflicted
+++ resolved
@@ -454,7 +454,6 @@
          (bash (package (inherit static-bash)
                  (arguments
                   `(#:guile ,%bootstrap-guile
-<<<<<<< HEAD
                     ,@(package-arguments static-bash)))))
          (inputs `(("gcc" ,gcc)
                    ("libc" ,glibc-final-with-bootstrap-bash)
@@ -463,19 +462,9 @@
     (package
       (inherit (package-with-bootstrap-guile
                 (package-with-explicit-inputs bash inputs
-                                              (current-source-location))))
+                                              (current-source-location)
+                                              #:guile %bootstrap-guile)))
       (native-inputs `(("bison" ,bison-boot1))))))
-=======
-                    ,@(package-arguments static-bash))))))
-    (package-with-bootstrap-guile
-     (package-with-explicit-inputs bash
-                                   `(("gcc" ,gcc)
-                                     ("libc" ,glibc-final-with-bootstrap-bash)
-                                     ,@(fold alist-delete %boot1-inputs
-                                             '("gcc" "libc")))
-                                   (current-source-location)
-                                   #:guile %bootstrap-guile))))
->>>>>>> 7a2eed3a
 
 (define gettext-boot0
   ;; A minimal gettext used during bootstrap.
